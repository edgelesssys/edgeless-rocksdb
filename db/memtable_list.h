--- conflicted
+++ resolved
@@ -105,20 +105,13 @@
                              std::set<uint64_t>* pending_outputs);
 
   // Commit a successful flush in the manifest file
-<<<<<<< HEAD
-  Status InstallMemtableFlushResults(
-      ColumnFamilyData* cfd, const autovector<MemTable*>& m, VersionSet* vset,
-      Status flushStatus, port::Mutex* mu, Logger* info_log,
-      uint64_t file_number, std::set<uint64_t>& pending_outputs,
-      autovector<MemTable*>* to_delete, Directory* db_directory);
-=======
-  Status InstallMemtableFlushResults(const autovector<MemTable*>& m,
+  Status InstallMemtableFlushResults(ColumnFamilyData* cfd,
+                                     const autovector<MemTable*>& m,
                                      VersionSet* vset, port::Mutex* mu,
                                      Logger* info_log, uint64_t file_number,
                                      std::set<uint64_t>& pending_outputs,
                                      autovector<MemTable*>* to_delete,
                                      Directory* db_directory);
->>>>>>> e6b3e3b4
 
   // New memtables are inserted at the front of the list.
   // Takes ownership of the referenced held on *m by the caller of Add().
