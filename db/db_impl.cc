//  Copyright (c) 2013, Facebook, Inc.  All rights reserved.
//  This source code is licensed under the BSD-style license found in the
//  LICENSE file in the root directory of this source tree. An additional grant
//  of patent rights can be found in the PATENTS file in the same directory.
//
// Copyright (c) 2011 The LevelDB Authors. All rights reserved.
// Use of this source code is governed by a BSD-style license that can be
// found in the LICENSE file. See the AUTHORS file for names of contributors.

#include "db/db_impl.h"

#include <algorithm>
#include <climits>
#include <cstdio>
#include <set>
#include <stdexcept>
#include <stdint.h>
#include <string>
#include <unordered_set>
#include <utility>
#include <vector>

#include "db/builder.h"
#include "db/dbformat.h"
#include "db/db_iter.h"
#include "db/filename.h"
#include "db/log_reader.h"
#include "db/log_writer.h"
#include "db/memtable.h"
#include "db/memtablelist.h"
#include "db/merge_context.h"
#include "db/merge_helper.h"
#include "db/prefix_filter_iterator.h"
#include "db/table_cache.h"
#include "db/table_properties_collector.h"
#include "db/tailing_iter.h"
#include "db/transaction_log_impl.h"
#include "db/version_set.h"
#include "db/write_batch_internal.h"
#include "port/port.h"
#include "rocksdb/compaction_filter.h"
#include "rocksdb/db.h"
#include "rocksdb/column_family.h"
#include "rocksdb/env.h"
#include "rocksdb/merge_operator.h"
#include "rocksdb/statistics.h"
#include "rocksdb/status.h"
#include "rocksdb/table.h"
#include "port/port.h"
#include "table/block.h"
#include "table/block_based_table_factory.h"
#include "table/merger.h"
#include "table/two_level_iterator.h"
#include "util/auto_roll_logger.h"
#include "util/build_version.h"
#include "util/coding.h"
#include "util/hash_skiplist_rep.h"
#include "util/logging.h"
#include "util/mutexlock.h"
#include "util/perf_context_imp.h"
#include "util/stop_watch.h"
#include "util/autovector.h"

namespace rocksdb {

const std::string default_column_family_name("default");

void dumpLeveldbBuildVersion(Logger * log);

// Information kept for every waiting writer
struct DBImpl::Writer {
  Status status;
  WriteBatch* batch;
  bool sync;
  bool disableWAL;
  bool done;
  port::CondVar cv;

  explicit Writer(port::Mutex* mu) : cv(mu) { }
};

struct DBImpl::CompactionState {
  Compaction* const compaction;

  // If there were two snapshots with seq numbers s1 and
  // s2 and s1 < s2, and if we find two instances of a key k1 then lies
  // entirely within s1 and s2, then the earlier version of k1 can be safely
  // deleted because that version is not visible in any snapshot.
  std::vector<SequenceNumber> existing_snapshots;

  // Files produced by compaction
  struct Output {
    uint64_t number;
    uint64_t file_size;
    InternalKey smallest, largest;
    SequenceNumber smallest_seqno, largest_seqno;
  };
  std::vector<Output> outputs;
  std::list<uint64_t> allocated_file_numbers;

  // State kept for output being generated
  unique_ptr<WritableFile> outfile;
  unique_ptr<TableBuilder> builder;

  uint64_t total_bytes;

  Output* current_output() { return &outputs[outputs.size()-1]; }

  explicit CompactionState(Compaction* c)
      : compaction(c),
        total_bytes(0) {
  }

  // Create a client visible context of this compaction
  CompactionFilter::Context GetFilterContext() {
    CompactionFilter::Context context;
    context.is_full_compaction = compaction->IsFullCompaction();
    return context;
  }
};

// Fix user-supplied options to be reasonable
template <class T, class V>
static void ClipToRange(T* ptr, V minvalue, V maxvalue) {
  if (static_cast<V>(*ptr) > maxvalue) *ptr = maxvalue;
  if (static_cast<V>(*ptr) < minvalue) *ptr = minvalue;
}
Options SanitizeOptions(const std::string& dbname,
                        const InternalKeyComparator* icmp,
                        const InternalFilterPolicy* ipolicy,
                        const Options& src) {
  Options result = src;
  result.comparator = icmp;
  result.filter_policy = (src.filter_policy != nullptr) ? ipolicy : nullptr;
  ClipToRange(&result.max_open_files,            20,     1000000);
  ClipToRange(&result.write_buffer_size,         ((size_t)64)<<10,
                                                 ((size_t)64)<<30);
  ClipToRange(&result.block_size,                1<<10,  4<<20);

  // if user sets arena_block_size, we trust user to use this value. Otherwise,
  // calculate a proper value from writer_buffer_size;
  if (result.arena_block_size <= 0) {
    result.arena_block_size = result.write_buffer_size / 10;
  }

  result.min_write_buffer_number_to_merge = std::min(
    result.min_write_buffer_number_to_merge, result.max_write_buffer_number-1);
  if (result.info_log == nullptr) {
    Status s = CreateLoggerFromOptions(dbname, result.db_log_dir, src.env,
                                       result, &result.info_log);
    if (!s.ok()) {
      // No place suitable for logging
      result.info_log = nullptr;
    }
  }
  if (result.block_cache == nullptr && !result.no_block_cache) {
    result.block_cache = NewLRUCache(8 << 20);
  }
  result.compression_per_level = src.compression_per_level;
  if (result.block_size_deviation < 0 || result.block_size_deviation > 100) {
    result.block_size_deviation = 0;
  }
  if (result.max_mem_compaction_level >= result.num_levels) {
    result.max_mem_compaction_level = result.num_levels - 1;
  }
  if (result.soft_rate_limit > result.hard_rate_limit) {
    result.soft_rate_limit = result.hard_rate_limit;
  }
  if (result.compaction_filter) {
    Log(result.info_log, "Compaction filter specified, ignore factory");
  }
  if (result.prefix_extractor) {
    // If a prefix extractor has been supplied and a HashSkipListRepFactory is
    // being used, make sure that the latter uses the former as its transform
    // function.
    auto factory = dynamic_cast<HashSkipListRepFactory*>(
      result.memtable_factory.get());
    if (factory &&
        factory->GetTransform() != result.prefix_extractor) {
      Log(result.info_log, "A prefix hash representation factory was supplied "
          "whose prefix extractor does not match options.prefix_extractor. "
          "Falling back to skip list representation factory");
      result.memtable_factory = std::make_shared<SkipListFactory>();
    } else if (factory) {
      Log(result.info_log, "Prefix hash memtable rep is in use.");
    }
  }

  if (result.wal_dir.empty()) {
    // Use dbname as default
    result.wal_dir = dbname;
  }

  // -- Sanitize the table properties collector
  // All user defined properties collectors will be wrapped by
  // UserKeyTablePropertiesCollector since for them they only have the
  // knowledge of the user keys; internal keys are invisible to them.
  auto& collectors = result.table_properties_collectors;
  for (size_t i = 0; i < result.table_properties_collectors.size(); ++i) {
    assert(collectors[i]);
    collectors[i] =
      std::make_shared<UserKeyTablePropertiesCollector>(collectors[i]);
  }

  // Add collector to collect internal key statistics
  collectors.push_back(
      std::make_shared<InternalKeyPropertiesCollector>()
  );

  return result;
}

CompressionType GetCompressionType(const Options& options, int level,
                                   const bool enable_compression) {
  if (!enable_compression) {
    // disable compression
    return kNoCompression;
  }
  // If the use has specified a different compression level for each level,
  // then pick the compresison for that level.
  if (!options.compression_per_level.empty()) {
    const int n = options.compression_per_level.size() - 1;
    // It is possible for level_ to be -1; in that case, we use level
    // 0's compression.  This occurs mostly in backwards compatibility
    // situations when the builder doesn't know what level the file
    // belongs to.  Likewise, if level_ is beyond the end of the
    // specified compression levels, use the last value.
    return options.compression_per_level[std::max(0, std::min(level, n))];
  } else {
    return options.compression;
  }
}

CompressionType GetCompressionFlush(const Options& options) {
  // Compressing memtable flushes might not help unless the sequential load
  // optimization is used for leveled compaction. Otherwise the CPU and
  // latency overhead is not offset by saving much space.

  bool can_compress;

  if  (options.compaction_style == kCompactionStyleUniversal) {
    can_compress =
        (options.compaction_options_universal.compression_size_percent < 0);
  } else {
    // For leveled compress when min_level_to_compress == 0.
    can_compress = (GetCompressionType(options, 0, true) != kNoCompression);
  }

  if (can_compress) {
    return options.compression;
  } else {
    return kNoCompression;
  }
}

DBImpl::DBImpl(const Options& options, const std::string& dbname)
    : env_(options.env),
      dbname_(dbname),
      internal_comparator_(options.comparator),
      options_(SanitizeOptions(dbname, &internal_comparator_,
                               &internal_filter_policy_, options)),
      internal_filter_policy_(options.filter_policy),
      owns_info_log_(options_.info_log != options.info_log),
      db_lock_(nullptr),
      mutex_(options.use_adaptive_mutex),
      shutting_down_(nullptr),
      bg_cv_(&mutex_),
      mem_rep_factory_(options_.memtable_factory.get()),
      mem_(new MemTable(internal_comparator_, options_)),
      logfile_number_(0),
      super_version_(nullptr),
      super_version_number_(0),
      tmp_batch_(),
      bg_compaction_scheduled_(0),
      bg_manual_only_(0),
      bg_flush_scheduled_(0),
      bg_logstats_scheduled_(false),
      manual_compaction_(nullptr),
      logger_(nullptr),
      disable_delete_obsolete_files_(0),
      delete_obsolete_files_last_run_(options.env->NowMicros()),
      purge_wal_files_last_run_(0),
      last_stats_dump_time_microsec_(0),
      default_interval_to_delete_obsolete_WAL_(600),
      stall_level0_slowdown_(0),
      stall_memtable_compaction_(0),
      stall_level0_num_files_(0),
      stall_level0_slowdown_count_(0),
      stall_memtable_compaction_count_(0),
      stall_level0_num_files_count_(0),
      started_at_(options.env->NowMicros()),
      flush_on_destroy_(false),
      stats_(options.num_levels),
      delayed_writes_(0),
      storage_options_(options),
      bg_work_gate_closed_(false),
      refitting_level_(false) {

  mem_->Ref();

  env_->GetAbsolutePath(dbname, &db_absolute_path_);

  stall_leveln_slowdown_.resize(options.num_levels);
  stall_leveln_slowdown_count_.resize(options.num_levels);
  for (int i = 0; i < options.num_levels; ++i) {
    stall_leveln_slowdown_[i] = 0;
    stall_leveln_slowdown_count_[i] = 0;
  }

  // Reserve ten files or so for other uses and give the rest to TableCache.
  const int table_cache_size = options_.max_open_files - 10;
  table_cache_.reset(new TableCache(dbname_, &options_,
                                    storage_options_, table_cache_size));

  versions_.reset(new VersionSet(dbname_, &options_, storage_options_,
                                 table_cache_.get(), &internal_comparator_));

  dumpLeveldbBuildVersion(options_.info_log.get());
  options_.Dump(options_.info_log.get());

  char name[100];
  Status st = env_->GetHostName(name, 100L);
  if (st.ok()) {
    host_name_ = name;
  } else {
    Log(options_.info_log, "Can't get hostname, use localhost as host name.");
    host_name_ = "localhost";
  }
  last_log_ts = 0;

  LogFlush(options_.info_log);
}

DBImpl::~DBImpl() {
  std::vector<MemTable*> to_delete;
  to_delete.reserve(options_.max_write_buffer_number);

  // Wait for background work to finish
  if (flush_on_destroy_ && mem_->GetFirstSequenceNumber() != 0) {
    FlushMemTable(FlushOptions());
  }
  mutex_.Lock();
  shutting_down_.Release_Store(this);  // Any non-nullptr value is ok
  while (bg_compaction_scheduled_ ||
         bg_flush_scheduled_ ||
         bg_logstats_scheduled_) {
    bg_cv_.Wait();
  }
  if (super_version_ != nullptr) {
    bool is_last_reference __attribute__((unused));
    is_last_reference = super_version_->Unref();
    assert(is_last_reference);
    super_version_->Cleanup();
    delete super_version_;
  }
  mutex_.Unlock();

  if (db_lock_ != nullptr) {
    env_->UnlockFile(db_lock_);
  }

  if (mem_ != nullptr) {
    delete mem_->Unref();
  }

  imm_.UnrefAll(&to_delete);
  for (MemTable* m: to_delete) {
    delete m;
  }
  LogFlush(options_.info_log);
}

// Do not flush and close database elegantly. Simulate a crash.
void DBImpl::TEST_Destroy_DBImpl() {
  // ensure that no new memtable flushes can occur
  flush_on_destroy_ = false;

  // wait till all background compactions are done.
  mutex_.Lock();
  while (bg_compaction_scheduled_ ||
         bg_flush_scheduled_ ||
         bg_logstats_scheduled_) {
    bg_cv_.Wait();
  }
  if (super_version_ != nullptr) {
    bool is_last_reference __attribute__((unused));
    is_last_reference = super_version_->Unref();
    assert(is_last_reference);
    super_version_->Cleanup();
    delete super_version_;
  }

  // Prevent new compactions from occuring.
  bg_work_gate_closed_ = true;
  const int LargeNumber = 10000000;
  bg_compaction_scheduled_ += LargeNumber;

  mutex_.Unlock();
  LogFlush(options_.info_log);

  // force release the lock file.
  if (db_lock_ != nullptr) {
    env_->UnlockFile(db_lock_);
  }

  log_.reset();
  versions_.reset();
  table_cache_.reset();
}

uint64_t DBImpl::TEST_Current_Manifest_FileNo() {
  return versions_->ManifestFileNumber();
}

Status DBImpl::NewDB() {
  VersionEdit new_db;
  new_db.SetComparatorName(user_comparator()->Name());
  new_db.SetLogNumber(0);
  new_db.SetNextFile(2);
  new_db.SetLastSequence(0);

  const std::string manifest = DescriptorFileName(dbname_, 1);
  unique_ptr<WritableFile> file;
  Status s = env_->NewWritableFile(manifest, &file, storage_options_);
  if (!s.ok()) {
    return s;
  }
  file->SetPreallocationBlockSize(options_.manifest_preallocation_size);
  {
    log::Writer log(std::move(file));
    std::string record;
    new_db.EncodeTo(&record);
    s = log.AddRecord(record);
  }
  if (s.ok()) {
    // Make "CURRENT" file that points to the new manifest file.
    s = SetCurrentFile(env_, dbname_, 1);
  } else {
    env_->DeleteFile(manifest);
  }
  return s;
}

void DBImpl::MaybeIgnoreError(Status* s) const {
  if (s->ok() || options_.paranoid_checks) {
    // No change needed
  } else {
    Log(options_.info_log, "Ignoring error %s", s->ToString().c_str());
    *s = Status::OK();
  }
}

const Status DBImpl::CreateArchivalDirectory() {
  if (options_.WAL_ttl_seconds > 0 || options_.WAL_size_limit_MB > 0) {
    std::string archivalPath = ArchivalDirectory(options_.wal_dir);
    return env_->CreateDirIfMissing(archivalPath);
  }
  return Status::OK();
}

void DBImpl::PrintStatistics() {
  auto dbstats = options_.statistics.get();
  if (dbstats) {
    Log(options_.info_log,
        "STATISTCS:\n %s",
        dbstats->ToString().c_str());
  }
}

void DBImpl::MaybeDumpStats() {
  if (options_.stats_dump_period_sec == 0) return;

  const uint64_t now_micros = env_->NowMicros();

  if (last_stats_dump_time_microsec_ +
      options_.stats_dump_period_sec * 1000000
      <= now_micros) {
    // Multiple threads could race in here simultaneously.
    // However, the last one will update last_stats_dump_time_microsec_
    // atomically. We could see more than one dump during one dump
    // period in rare cases.
    last_stats_dump_time_microsec_ = now_micros;
    std::string stats;
    GetProperty("rocksdb.stats", &stats);
    Log(options_.info_log, "%s", stats.c_str());
    PrintStatistics();
  }
}

// DBImpl::SuperVersion methods
DBImpl::SuperVersion::SuperVersion(const int num_memtables) {
  to_delete.resize(num_memtables);
}

DBImpl::SuperVersion::~SuperVersion() {
  for (auto td : to_delete) {
    delete td;
  }
}

DBImpl::SuperVersion* DBImpl::SuperVersion::Ref() {
  refs.fetch_add(1, std::memory_order_relaxed);
  return this;
}

bool DBImpl::SuperVersion::Unref() {
  assert(refs > 0);
  // fetch_sub returns the previous value of ref
  return refs.fetch_sub(1, std::memory_order_relaxed) == 1;
}

void DBImpl::SuperVersion::Cleanup() {
  assert(refs.load(std::memory_order_relaxed) == 0);
  imm.UnrefAll(&to_delete);
  MemTable* m = mem->Unref();
  if (m != nullptr) {
    to_delete.push_back(m);
  }
  current->Unref();
}

void DBImpl::SuperVersion::Init(MemTable* new_mem, const MemTableList& new_imm,
                                Version* new_current) {
  mem = new_mem;
  imm = new_imm;
  current = new_current;
  mem->Ref();
  imm.RefAll();
  current->Ref();
  refs.store(1, std::memory_order_relaxed);
}

// Returns the list of live files in 'sst_live' and the list
// of all files in the filesystem in 'all_files'.
// no_full_scan = true -- never do the full scan using GetChildren()
// force = false -- don't force the full scan, except every
//  options_.delete_obsolete_files_period_micros
// force = true -- force the full scan
void DBImpl::FindObsoleteFiles(DeletionState& deletion_state,
                               bool force,
                               bool no_full_scan) {
  mutex_.AssertHeld();

  // if deletion is disabled, do nothing
  if (disable_delete_obsolete_files_ > 0) {
    return;
  }

  bool doing_the_full_scan = false;

  // logic for figurint out if we're doing the full scan
  if (no_full_scan) {
    doing_the_full_scan = false;
  } else if (force || options_.delete_obsolete_files_period_micros == 0) {
    doing_the_full_scan = true;
  } else {
    const uint64_t now_micros = env_->NowMicros();
    if (delete_obsolete_files_last_run_ +
        options_.delete_obsolete_files_period_micros < now_micros) {
      doing_the_full_scan = true;
      delete_obsolete_files_last_run_ = now_micros;
    }
  }

  // get obsolete files
  versions_->GetObsoleteFiles(&deletion_state.sst_delete_files);

  // store the current filenum, lognum, etc
  deletion_state.manifest_file_number = versions_->ManifestFileNumber();
  deletion_state.log_number = versions_->LogNumber();
  deletion_state.prev_log_number = versions_->PrevLogNumber();

  if (!doing_the_full_scan && !deletion_state.HaveSomethingToDelete()) {
    // avoid filling up sst_live if we're sure that we
    // are not going to do the full scan and that we don't have
    // anything to delete at the moment
    return;
  }

  // don't delete live files
  deletion_state.sst_live.assign(pending_outputs_.begin(),
                                 pending_outputs_.end());
  versions_->AddLiveFiles(&deletion_state.sst_live);

  if (doing_the_full_scan) {
    // set of all files in the directory
    env_->GetChildren(dbname_, &deletion_state.all_files); // Ignore errors

    //Add log files in wal_dir
    if (options_.wal_dir != dbname_) {
      std::vector<std::string> log_files;
      env_->GetChildren(options_.wal_dir, &log_files); // Ignore errors
      deletion_state.all_files.insert(
        deletion_state.all_files.end(),
        log_files.begin(),
        log_files.end()
      );
    }
  }
}

// Diffs the files listed in filenames and those that do not
// belong to live files are posibly removed. Also, removes all the
// files in sst_delete_files and log_delete_files.
// It is not necessary to hold the mutex when invoking this method.
void DBImpl::PurgeObsoleteFiles(DeletionState& state) {

  // check if there is anything to do
  if (!state.all_files.size() &&
      !state.sst_delete_files.size() &&
      !state.log_delete_files.size()) {
    return;
  }

  // this checks if FindObsoleteFiles() was run before. If not, don't do
  // PurgeObsoleteFiles(). If FindObsoleteFiles() was run, we need to also
  // run PurgeObsoleteFiles(), even if disable_delete_obsolete_files_ is true
  if (state.manifest_file_number == 0) {
    return;
  }

  uint64_t number;
  FileType type;
  std::vector<std::string> old_log_files;

  // Now, convert live list to an unordered set, WITHOUT mutex held;
  // set is slow.
  std::unordered_set<uint64_t> live_set(state.sst_live.begin(),
                                        state.sst_live.end());

  state.all_files.reserve(state.all_files.size() +
      state.sst_delete_files.size());
  for (auto file : state.sst_delete_files) {
    state.all_files.push_back(TableFileName("", file->number).substr(1));
    delete file;
  }

  state.all_files.reserve(state.all_files.size() +
      state.log_delete_files.size());
  for (auto filenum : state.log_delete_files) {
    if (filenum > 0) {
      state.all_files.push_back(LogFileName("", filenum).substr(1));
    }
  }

  // dedup state.all_files so we don't try to delete the same
  // file twice
  sort(state.all_files.begin(), state.all_files.end());
  auto unique_end = unique(state.all_files.begin(), state.all_files.end());

  for (size_t i = 0; state.all_files.begin() + i < unique_end; i++) {
    if (ParseFileName(state.all_files[i], &number, &type)) {
      bool keep = true;
      switch (type) {
        case kLogFile:
          keep = ((number >= state.log_number) ||
                  (number == state.prev_log_number));
          break;
        case kDescriptorFile:
          // Keep my manifest file, and any newer incarnations'
          // (in case there is a race that allows other incarnations)
          keep = (number >= state.manifest_file_number);
          break;
        case kTableFile:
          keep = (live_set.find(number) != live_set.end());
          break;
        case kTempFile:
          // Any temp files that are currently being written to must
          // be recorded in pending_outputs_, which is inserted into "live"
          keep = (live_set.find(number) != live_set.end());
          break;
        case kInfoLogFile:
          keep = true;
          if (number != 0) {
            old_log_files.push_back(state.all_files[i]);
          }
          break;
        case kCurrentFile:
        case kDBLockFile:
        case kIdentityFile:
        case kMetaDatabase:
          keep = true;
          break;
      }

      if (!keep) {
        if (type == kTableFile) {
          // evict from cache
          table_cache_->Evict(number);
        }
        std::string fname = ((type == kLogFile) ? options_.wal_dir : dbname_) +
            "/" + state.all_files[i];
        Log(options_.info_log,
            "Delete type=%d #%lu",
            int(type),
            (unsigned long)number);

        Status st;
        if (type == kLogFile && (options_.WAL_ttl_seconds > 0 ||
              options_.WAL_size_limit_MB > 0)) {
            st = env_->RenameFile(fname,
                ArchivedLogFileName(options_.wal_dir, number));
            if (!st.ok()) {
              Log(options_.info_log,
                  "RenameFile logfile #%lu FAILED -- %s\n",
                  (unsigned long)number, st.ToString().c_str());
            }
        } else {
          st = env_->DeleteFile(fname);
          if (!st.ok()) {
            Log(options_.info_log, "Delete type=%d #%lu FAILED -- %s\n",
                int(type), (unsigned long)number, st.ToString().c_str());
          }
        }
      }
    }
  }

  // Delete old info log files.
  size_t old_log_file_count = old_log_files.size();
  // NOTE: Currently we only support log purge when options_.db_log_dir is
  // located in `dbname` directory.
  if (old_log_file_count >= options_.keep_log_file_num &&
      options_.db_log_dir.empty()) {
    std::sort(old_log_files.begin(), old_log_files.end());
    size_t end = old_log_file_count - options_.keep_log_file_num;
    for (unsigned int i = 0; i <= end; i++) {
      std::string& to_delete = old_log_files.at(i);
      // Log(options_.info_log, "Delete type=%d %s\n",
      //     int(kInfoLogFile), to_delete.c_str());
      env_->DeleteFile(dbname_ + "/" + to_delete);
    }
  }
  PurgeObsoleteWALFiles();
  LogFlush(options_.info_log);
}

void DBImpl::DeleteObsoleteFiles() {
  mutex_.AssertHeld();
  DeletionState deletion_state;
  FindObsoleteFiles(deletion_state, true);
  PurgeObsoleteFiles(deletion_state);
}

// 1. Go through all archived files and
//    a. if ttl is enabled, delete outdated files
//    b. if archive size limit is enabled, delete empty files,
//        compute file number and size.
// 2. If size limit is enabled:
//    a. compute how many files should be deleted
//    b. get sorted non-empty archived logs
//    c. delete what should be deleted
void DBImpl::PurgeObsoleteWALFiles() {
  bool const ttl_enabled = options_.WAL_ttl_seconds > 0;
  bool const size_limit_enabled =  options_.WAL_size_limit_MB > 0;
  if (!ttl_enabled && !size_limit_enabled) {
    return;
  }

  int64_t current_time;
  Status s = env_->GetCurrentTime(&current_time);
  if (!s.ok()) {
    Log(options_.info_log, "Can't get current time: %s", s.ToString().c_str());
    assert(false);
    return;
  }
  uint64_t const now_seconds = static_cast<uint64_t>(current_time);
  uint64_t const time_to_check = (ttl_enabled && !size_limit_enabled) ?
    options_.WAL_ttl_seconds / 2 : default_interval_to_delete_obsolete_WAL_;

  if (purge_wal_files_last_run_ + time_to_check > now_seconds) {
    return;
  }

  purge_wal_files_last_run_ = now_seconds;

  std::string archival_dir = ArchivalDirectory(options_.wal_dir);
  std::vector<std::string> files;
  s = env_->GetChildren(archival_dir, &files);
  if (!s.ok()) {
    Log(options_.info_log, "Can't get archive files: %s", s.ToString().c_str());
    assert(false);
    return;
  }

  size_t log_files_num = 0;
  uint64_t log_file_size = 0;

  for (auto& f : files) {
    uint64_t number;
    FileType type;
    if (ParseFileName(f, &number, &type) && type == kLogFile) {
      std::string const file_path = archival_dir + "/" + f;
      if (ttl_enabled) {
        uint64_t file_m_time;
        Status const s = env_->GetFileModificationTime(file_path,
          &file_m_time);
        if (!s.ok()) {
          Log(options_.info_log, "Can't get file mod time: %s: %s",
              file_path.c_str(), s.ToString().c_str());
          continue;
        }
        if (now_seconds - file_m_time > options_.WAL_ttl_seconds) {
          Status const s = env_->DeleteFile(file_path);
          if (!s.ok()) {
            Log(options_.info_log, "Can't delete file: %s: %s",
                file_path.c_str(), s.ToString().c_str());
            continue;
          }
          continue;
        }
      }

      if (size_limit_enabled) {
        uint64_t file_size;
        Status const s = env_->GetFileSize(file_path, &file_size);
        if (!s.ok()) {
          Log(options_.info_log, "Can't get file size: %s: %s",
              file_path.c_str(), s.ToString().c_str());
          return;
        } else {
          if (file_size > 0) {
            log_file_size = std::max(log_file_size, file_size);
            ++log_files_num;
          } else {
            Status s = env_->DeleteFile(file_path);
            if (!s.ok()) {
              Log(options_.info_log, "Can't delete file: %s: %s",
                  file_path.c_str(), s.ToString().c_str());
              continue;
            }
          }
        }
      }
    }
  }

  if (0 == log_files_num || !size_limit_enabled) {
    return;
  }

  size_t const files_keep_num = options_.WAL_size_limit_MB *
    1024 * 1024 / log_file_size;
  if (log_files_num <= files_keep_num) {
    return;
  }

  size_t files_del_num = log_files_num - files_keep_num;
  VectorLogPtr archived_logs;
  AppendSortedWalsOfType(archival_dir, archived_logs, kArchivedLogFile);

  if (files_del_num > archived_logs.size()) {
    Log(options_.info_log, "Trying to delete more archived log files than "
        "exist. Deleting all");
    files_del_num = archived_logs.size();
  }

  for (size_t i = 0; i < files_del_num; ++i) {
    std::string const file_path = archived_logs[i]->PathName();
    Status const s = DeleteFile(file_path);
    if (!s.ok()) {
      Log(options_.info_log, "Can't delete file: %s: %s",
          file_path.c_str(), s.ToString().c_str());
      continue;
    }
  }
}

Status DBImpl::Recover(
    const std::vector<ColumnFamilyDescriptor>& column_families, bool read_only,
    bool error_if_log_file_exist) {
  mutex_.AssertHeld();

  assert(db_lock_ == nullptr);
  if (!read_only) {
    // We call CreateDirIfMissing() as the directory may already exist (if we
    // are reopening a DB), when this happens we don't want creating the
    // directory to cause an error. However, we need to check if creating the
    // directory fails or else we may get an obscure message about the lock
    // file not existing. One real-world example of this occurring is if
    // env->CreateDirIfMissing() doesn't create intermediate directories, e.g.
    // when dbname_ is "dir/db" but when "dir" doesn't exist.
    Status s = env_->CreateDirIfMissing(dbname_);
    if (!s.ok()) {
      return s;
    }

    s = env_->LockFile(LockFileName(dbname_), &db_lock_);
    if (!s.ok()) {
      return s;
    }

    if (!env_->FileExists(CurrentFileName(dbname_))) {
      if (options_.create_if_missing) {
        // TODO: add merge_operator name check
        s = NewDB();
        if (!s.ok()) {
          return s;
        }
      } else {
        return Status::InvalidArgument(
            dbname_, "does not exist (create_if_missing is false)");
      }
    } else {
      if (options_.error_if_exists) {
        return Status::InvalidArgument(
            dbname_, "exists (error_if_exists is true)");
      }
    }
    // Check for the IDENTITY file and create it if not there
    if (!env_->FileExists(IdentityFileName(dbname_))) {
      s = SetIdentityFile(env_, dbname_);
      if (!s.ok()) {
        return s;
      }
    }
  }

  Status s = versions_->Recover(column_families);
  if (s.ok()) {
    SequenceNumber max_sequence(0);

    // Recover from all newer log files than the ones named in the
    // descriptor (new log files may have been added by the previous
    // incarnation without registering them in the descriptor).
    //
    // Note that PrevLogNumber() is no longer used, but we pay
    // attention to it in case we are recovering a database
    // produced by an older version of rocksdb.
    const uint64_t min_log = versions_->LogNumber();
    const uint64_t prev_log = versions_->PrevLogNumber();
    std::vector<std::string> filenames;
    s = env_->GetChildren(options_.wal_dir, &filenames);
    if (!s.ok()) {
      return s;
    }
    uint64_t number;
    FileType type;
    std::vector<uint64_t> logs;
    for (size_t i = 0; i < filenames.size(); i++) {
      if (ParseFileName(filenames[i], &number, &type)
          && type == kLogFile
          && ((number >= min_log) || (number == prev_log))) {
        logs.push_back(number);
      }
    }

    if (logs.size() > 0 && error_if_log_file_exist) {
      return Status::Corruption(""
          "The db was opened in readonly mode with error_if_log_file_exist"
          "flag but a log file already exists");
    }

    // Recover in the order in which the logs were generated
    std::sort(logs.begin(), logs.end());
    for (size_t i = 0; s.ok() && i < logs.size(); i++) {
      // The previous incarnation may not have written any MANIFEST
      // records after allocating this log number.  So we manually
      // update the file number allocation counter in VersionSet.
      versions_->MarkFileNumberUsed(logs[i]);
      s = RecoverLogFile(logs[i], &max_sequence, read_only);
    }

    if (s.ok()) {
      if (versions_->LastSequence() < max_sequence) {
        versions_->SetLastSequence(max_sequence);
      }
      SetTickerCount(options_.statistics.get(), SEQUENCE_NUMBER,
                     versions_->LastSequence());
    }
  }

  return s;
}

Status DBImpl::RecoverLogFile(uint64_t log_number, SequenceNumber* max_sequence,
                              bool read_only) {
  struct LogReporter : public log::Reader::Reporter {
    Env* env;
    Logger* info_log;
    const char* fname;
    Status* status;  // nullptr if options_.paranoid_checks==false or
                     //            options_.skip_log_error_on_recovery==true
    virtual void Corruption(size_t bytes, const Status& s) {
      Log(info_log, "%s%s: dropping %d bytes; %s",
          (this->status == nullptr ? "(ignoring error) " : ""),
          fname, static_cast<int>(bytes), s.ToString().c_str());
      if (this->status != nullptr && this->status->ok()) *this->status = s;
    }
  };

  mutex_.AssertHeld();

  VersionEdit edit;

  // Open the log file
  std::string fname = LogFileName(options_.wal_dir, log_number);
  unique_ptr<SequentialFile> file;
  Status status = env_->NewSequentialFile(fname, &file, storage_options_);
  if (!status.ok()) {
    MaybeIgnoreError(&status);
    return status;
  }

  // Create the log reader.
  LogReporter reporter;
  reporter.env = env_;
  reporter.info_log = options_.info_log.get();
  reporter.fname = fname.c_str();
  reporter.status = (options_.paranoid_checks &&
                     !options_.skip_log_error_on_recovery ? &status : nullptr);
  // We intentially make log::Reader do checksumming even if
  // paranoid_checks==false so that corruptions cause entire commits
  // to be skipped instead of propagating bad information (like overly
  // large sequence numbers).
  log::Reader reader(std::move(file), &reporter, true/*checksum*/,
                     0/*initial_offset*/);
  Log(options_.info_log, "Recovering log #%lu",
      (unsigned long) log_number);

  // Read all the records and add to a memtable
  std::string scratch;
  Slice record;
  WriteBatch batch;
  bool memtable_empty = true;
  while (reader.ReadRecord(&record, &scratch)) {
    if (record.size() < 12) {
      reporter.Corruption(
          record.size(), Status::Corruption("log record too small"));
      continue;
    }
    WriteBatchInternal::SetContents(&batch, record);

    status = WriteBatchInternal::InsertInto(&batch, mem_, &options_);
    memtable_empty = false;
    MaybeIgnoreError(&status);
    if (!status.ok()) {
      return status;
    }
    const SequenceNumber last_seq =
        WriteBatchInternal::Sequence(&batch) +
        WriteBatchInternal::Count(&batch) - 1;
    if (last_seq > *max_sequence) {
      *max_sequence = last_seq;
    }

    if (!read_only &&
        mem_->ApproximateMemoryUsage() > options_.write_buffer_size) {
      status = WriteLevel0TableForRecovery(mem_, &edit);
      // we still want to clear memtable, even if the recovery failed
      delete mem_->Unref();
      mem_ = new MemTable(internal_comparator_, options_);
      mem_->Ref();
      memtable_empty = true;
      if (!status.ok()) {
        // Reflect errors immediately so that conditions like full
        // file-systems cause the DB::Open() to fail.
        return status;
      }
    }
  }

  if (!memtable_empty && !read_only) {
    status = WriteLevel0TableForRecovery(mem_, &edit);
    delete mem_->Unref();
    mem_ = new MemTable(internal_comparator_, options_);
    mem_->Ref();
    if (!status.ok()) {
      return status;
    }
  }

  if (edit.NumEntries() > 0) {
    // if read_only, NumEntries() will be 0
    assert(!read_only);
    // writing log number in the manifest means that any log file
    // with number strongly less than (log_number + 1) is already
    // recovered and should be ignored on next reincarnation.
    // Since we already recovered log_number, we want all logs
    // with numbers `<= log_number` (includes this one) to be ignored
    edit.SetLogNumber(log_number + 1);
    status = versions_->LogAndApply(&edit, &mutex_);
  }

  return status;
}

Status DBImpl::WriteLevel0TableForRecovery(MemTable* mem, VersionEdit* edit) {
  mutex_.AssertHeld();
  const uint64_t start_micros = env_->NowMicros();
  FileMetaData meta;
  meta.number = versions_->NewFileNumber();
  pending_outputs_.insert(meta.number);
  Iterator* iter = mem->NewIterator();
  const SequenceNumber newest_snapshot = snapshots_.GetNewest();
  const SequenceNumber earliest_seqno_in_memtable =
    mem->GetFirstSequenceNumber();
  Log(options_.info_log, "Level-0 table #%lu: started",
      (unsigned long) meta.number);

  Status s;
  {
    mutex_.Unlock();
    s = BuildTable(dbname_, env_, options_, storage_options_,
                   table_cache_.get(), iter, &meta,
                   user_comparator(), newest_snapshot,
                   earliest_seqno_in_memtable,
                   GetCompressionFlush(options_));
    LogFlush(options_.info_log);
    mutex_.Lock();
  }

  Log(options_.info_log, "Level-0 table #%lu: %lu bytes %s",
      (unsigned long) meta.number,
      (unsigned long) meta.file_size,
      s.ToString().c_str());
  delete iter;

  pending_outputs_.erase(meta.number);

  // Note that if file_size is zero, the file has been deleted and
  // should not be added to the manifest.
  int level = 0;
  if (s.ok() && meta.file_size > 0) {
    edit->AddFile(level, meta.number, meta.file_size,
                  meta.smallest, meta.largest,
                  meta.smallest_seqno, meta.largest_seqno);
  }

  CompactionStats stats;
  stats.micros = env_->NowMicros() - start_micros;
  stats.bytes_written = meta.file_size;
  stats.files_out_levelnp1 = 1;
  stats_[level].Add(stats);
  RecordTick(options_.statistics.get(), COMPACT_WRITE_BYTES, meta.file_size);
  return s;
}


Status DBImpl::WriteLevel0Table(std::vector<MemTable*> &mems, VersionEdit* edit,
                                uint64_t* filenumber) {
  mutex_.AssertHeld();
  const uint64_t start_micros = env_->NowMicros();
  FileMetaData meta;
  meta.number = versions_->NewFileNumber();
  *filenumber = meta.number;
  pending_outputs_.insert(meta.number);

  const SequenceNumber newest_snapshot = snapshots_.GetNewest();
  const SequenceNumber earliest_seqno_in_memtable =
    mems[0]->GetFirstSequenceNumber();
  Version* base = versions_->current();
  base->Ref();          // it is likely that we do not need this reference
  Status s;
  {
    mutex_.Unlock();
    std::vector<Iterator*> list;
    for (MemTable* m : mems) {
      Log(options_.info_log,
          "Flushing memtable with log file: %lu\n",
          (unsigned long)m->GetLogNumber());
      list.push_back(m->NewIterator());
    }
    Iterator* iter = NewMergingIterator(&internal_comparator_, &list[0],
                                        list.size());
    Log(options_.info_log,
        "Level-0 flush table #%lu: started",
        (unsigned long)meta.number);

    s = BuildTable(dbname_, env_, options_, storage_options_,
                   table_cache_.get(), iter, &meta,
                   user_comparator(), newest_snapshot,
                   earliest_seqno_in_memtable, GetCompressionFlush(options_));
    LogFlush(options_.info_log);
    delete iter;
    Log(options_.info_log, "Level-0 flush table #%lu: %lu bytes %s",
        (unsigned long) meta.number,
        (unsigned long) meta.file_size,
        s.ToString().c_str());
    mutex_.Lock();
  }
  base->Unref();


  // re-acquire the most current version
  base = versions_->current();

  // There could be multiple threads writing to its own level-0 file.
  // The pending_outputs cannot be cleared here, otherwise this newly
  // created file might not be considered as a live-file by another
  // compaction thread that is concurrently deleting obselete files.
  // The pending_outputs can be cleared only after the new version is
  // committed so that other threads can recognize this file as a
  // valid one.
  // pending_outputs_.erase(meta.number);

  // Note that if file_size is zero, the file has been deleted and
  // should not be added to the manifest.
  int level = 0;
  if (s.ok() && meta.file_size > 0) {
    const Slice min_user_key = meta.smallest.user_key();
    const Slice max_user_key = meta.largest.user_key();
    // if we have more than 1 background thread, then we cannot
    // insert files directly into higher levels because some other
    // threads could be concurrently producing compacted files for
    // that key range.
    if (base != nullptr && options_.max_background_compactions <= 1 &&
        options_.compaction_style == kCompactionStyleLevel) {
      level = base->PickLevelForMemTableOutput(min_user_key, max_user_key);
    }
    edit->AddFile(level, meta.number, meta.file_size,
                  meta.smallest, meta.largest,
                  meta.smallest_seqno, meta.largest_seqno);
  }

  CompactionStats stats;
  stats.micros = env_->NowMicros() - start_micros;
  stats.bytes_written = meta.file_size;
  stats_[level].Add(stats);
  RecordTick(options_.statistics.get(), COMPACT_WRITE_BYTES, meta.file_size);
  return s;
}

Status DBImpl::FlushMemTableToOutputFile(bool* madeProgress,
                                         DeletionState& deletion_state) {
  mutex_.AssertHeld();
  assert(imm_.size() != 0);

  if (!imm_.IsFlushPending(options_.min_write_buffer_number_to_merge)) {
    Log(options_.info_log, "FlushMemTableToOutputFile already in progress");
    Status s = Status::IOError("FlushMemTableToOutputFile already in progress");
    return s;
  }

  // Save the contents of the earliest memtable as a new Table
  uint64_t file_number;
  std::vector<MemTable*> mems;
  imm_.PickMemtablesToFlush(&mems);
  if (mems.empty()) {
    Log(options_.info_log, "Nothing in memstore to flush");
    Status s = Status::IOError("Nothing in memstore to flush");
    return s;
  }

  // record the logfile_number_ before we release the mutex
  // entries mems are (implicitly) sorted in ascending order by their created
  // time. We will use the first memtable's `edit` to keep the meta info for
  // this flush.
  MemTable* m = mems[0];
  VersionEdit* edit = m->GetEdits();
  edit->SetPrevLogNumber(0);
  // SetLogNumber(log_num) indicates logs with number smaller than log_num
  // will no longer be picked up for recovery.
  edit->SetLogNumber(
      mems.back()->GetNextLogNumber()
  );

  std::vector<uint64_t> logs_to_delete;
  for (auto mem : mems) {
    logs_to_delete.push_back(mem->GetLogNumber());
  }

  // This will release and re-acquire the mutex.
  Status s = WriteLevel0Table(mems, edit, &file_number);

  if (s.ok() && shutting_down_.Acquire_Load()) {
    s = Status::IOError(
      "Database shutdown started during memtable compaction"
    );
  }

  // Replace immutable memtable with the generated Table
  s = imm_.InstallMemtableFlushResults(
    mems, versions_.get(), s, &mutex_, options_.info_log.get(),
    file_number, pending_outputs_, &deletion_state.memtables_to_free);

  if (s.ok()) {
    InstallSuperVersion(deletion_state);
    if (madeProgress) {
      *madeProgress = 1;
    }

    MaybeScheduleLogDBDeployStats();

    if (disable_delete_obsolete_files_ == 0) {
      // add to deletion state
      deletion_state.log_delete_files.insert(
          deletion_state.log_delete_files.end(),
          logs_to_delete.begin(),
          logs_to_delete.end());
    }
  }
  return s;
}

<<<<<<< HEAD
void DBImpl::CompactRange(const ColumnFamilyHandle& column_family,
                          const Slice* begin, const Slice* end,
                          bool reduce_level, int target_level) {
  FlushMemTable(FlushOptions());
=======
Status DBImpl::CompactRange(const Slice* begin,
                            const Slice* end,
                            bool reduce_level,
                            int target_level) {
  Status s = FlushMemTable(FlushOptions());
  if (!s.ok()) {
    LogFlush(options_.info_log);
    return s;
  }

>>>>>>> aba2acb5
  int max_level_with_files = 1;
  {
    MutexLock l(&mutex_);
    Version* base = versions_->current();
    for (int level = 1; level < NumberLevels(); level++) {
      if (base->OverlapInLevel(level, begin, end)) {
        max_level_with_files = level;
      }
    }
  }
  for (int level = 0; level <= max_level_with_files; level++) {
    // in case the compaction is unversal or if we're compacting the
    // bottom-most level, the output level will be the same as input one
    if (options_.compaction_style == kCompactionStyleUniversal ||
        level == max_level_with_files) {
      s = RunManualCompaction(level, level, begin, end);
    } else {
      s = RunManualCompaction(level, level + 1, begin, end);
    }
    if (!s.ok()) {
      LogFlush(options_.info_log);
      return s;
    }
  }

  if (reduce_level) {
    s = ReFitLevel(max_level_with_files, target_level);
  }
  LogFlush(options_.info_log);

  return s;
}

// return the same level if it cannot be moved
int DBImpl::FindMinimumEmptyLevelFitting(int level) {
  mutex_.AssertHeld();
  Version* current = versions_->current();
  int minimum_level = level;
  for (int i = level - 1; i > 0; --i) {
    // stop if level i is not empty
    if (current->NumLevelFiles(i) > 0) break;
    // stop if level i is too small (cannot fit the level files)
    if (versions_->MaxBytesForLevel(i) < current->NumLevelBytes(level)) break;

    minimum_level = i;
  }
  return minimum_level;
}

Status DBImpl::ReFitLevel(int level, int target_level) {
  assert(level < NumberLevels());

  SuperVersion* superversion_to_free = nullptr;
  SuperVersion* new_superversion =
      new SuperVersion(options_.max_write_buffer_number);

  mutex_.Lock();

  // only allow one thread refitting
  if (refitting_level_) {
    mutex_.Unlock();
    Log(options_.info_log, "ReFitLevel: another thread is refitting");
    delete new_superversion;
    return Status::NotSupported("another thread is refitting");
  }
  refitting_level_ = true;

  // wait for all background threads to stop
  bg_work_gate_closed_ = true;
  while (bg_compaction_scheduled_ > 0 || bg_flush_scheduled_) {
    Log(options_.info_log,
        "RefitLevel: waiting for background threads to stop: %d %d",
        bg_compaction_scheduled_, bg_flush_scheduled_);
    bg_cv_.Wait();
  }

  // move to a smaller level
  int to_level = target_level;
  if (target_level < 0) {
    to_level = FindMinimumEmptyLevelFitting(level);
  }

  assert(to_level <= level);

  Status status;
  if (to_level < level) {
    Log(options_.info_log, "Before refitting:\n%s",
        versions_->current()->DebugString().data());

    VersionEdit edit;
    for (const auto& f : versions_->current()->files_[level]) {
      edit.DeleteFile(level, f->number);
      edit.AddFile(to_level, f->number, f->file_size, f->smallest, f->largest,
                   f->smallest_seqno, f->largest_seqno);
    }
    Log(options_.info_log, "Apply version edit:\n%s",
        edit.DebugString().data());

    status = versions_->LogAndApply(&edit, &mutex_);
    superversion_to_free = InstallSuperVersion(new_superversion);
    new_superversion = nullptr;

    Log(options_.info_log, "LogAndApply: %s\n", status.ToString().data());

    if (status.ok()) {
      Log(options_.info_log, "After refitting:\n%s",
          versions_->current()->DebugString().data());
    }
  }

  refitting_level_ = false;
  bg_work_gate_closed_ = false;

  mutex_.Unlock();
  delete superversion_to_free;
  delete new_superversion;
  return status;
}

int DBImpl::NumberLevels(const ColumnFamilyHandle& column_family) {
  return options_.num_levels;
}

int DBImpl::MaxMemCompactionLevel(const ColumnFamilyHandle& column_family) {
  return options_.max_mem_compaction_level;
}

int DBImpl::Level0StopWriteTrigger(const ColumnFamilyHandle& column_family) {
  return options_.level0_stop_writes_trigger;
}

<<<<<<< HEAD
Status DBImpl::Flush(const FlushOptions& options,
                     const ColumnFamilyHandle& column_family) {
=======
uint64_t DBImpl::CurrentVersionNumber() const {
  return super_version_number_.load();
}

Status DBImpl::Flush(const FlushOptions& options) {
>>>>>>> aba2acb5
  Status status = FlushMemTable(options);
  return status;
}

SequenceNumber DBImpl::GetLatestSequenceNumber() const {
  return versions_->LastSequence();
}

Status DBImpl::GetUpdatesSince(SequenceNumber seq,
                               unique_ptr<TransactionLogIterator>* iter) {

  RecordTick(options_.statistics.get(), GET_UPDATES_SINCE_CALLS);
  if (seq > versions_->LastSequence()) {
    return Status::IOError("Requested sequence not yet written in the db");
  }
  //  Get all sorted Wal Files.
  //  Do binary search and open files and find the seq number.

  std::unique_ptr<VectorLogPtr> wal_files(new VectorLogPtr);
  Status s = GetSortedWalFiles(*wal_files);
  if (!s.ok()) {
    return s;
  }

  s = RetainProbableWalFiles(*wal_files, seq);
  if (!s.ok()) {
    return s;
  }
  iter->reset(
    new TransactionLogIteratorImpl(options_.wal_dir,
                                   &options_,
                                   storage_options_,
                                   seq,
                                   std::move(wal_files),
                                   this));
  return (*iter)->status();
}

Status DBImpl::RetainProbableWalFiles(VectorLogPtr& all_logs,
                                      const SequenceNumber target) {
  long start = 0; // signed to avoid overflow when target is < first file.
  long end = static_cast<long>(all_logs.size()) - 1;
  // Binary Search. avoid opening all files.
  while (end >= start) {
    long mid = start + (end - start) / 2;  // Avoid overflow.
    SequenceNumber current_seq_num = all_logs.at(mid)->StartSequence();
    if (current_seq_num == target) {
      end = mid;
      break;
    } else if (current_seq_num < target) {
      start = mid + 1;
    } else {
      end = mid - 1;
    }
  }
  size_t start_index = std::max(0l, end); // end could be -ve.
  // The last wal file is always included
  all_logs.erase(all_logs.begin(), all_logs.begin() + start_index);
  return Status::OK();
}

bool DBImpl::CheckWalFileExistsAndEmpty(const WalFileType type,
                                        const uint64_t number) {
  const std::string fname = (type == kAliveLogFile) ?
    LogFileName(options_.wal_dir, number) :
    ArchivedLogFileName(options_.wal_dir, number);
  uint64_t file_size;
  Status s = env_->GetFileSize(fname, &file_size);
  return (s.ok() && (file_size == 0));
}

Status DBImpl::ReadFirstRecord(const WalFileType type, const uint64_t number,
                               WriteBatch* const result) {

  if (type == kAliveLogFile) {
    std::string fname = LogFileName(options_.wal_dir, number);
    Status status = ReadFirstLine(fname, result);
    if (!status.ok()) {
      //  check if the file got moved to archive.
      std::string archived_file =
        ArchivedLogFileName(options_.wal_dir, number);
      Status s = ReadFirstLine(archived_file, result);
      if (!s.ok()) {
        return Status::IOError("Log File has been deleted: " + archived_file);
      }
    }
    return Status::OK();
  } else if (type == kArchivedLogFile) {
    std::string fname = ArchivedLogFileName(options_.wal_dir, number);
    Status status = ReadFirstLine(fname, result);
    return status;
  }
  return Status::NotSupported("File Type Not Known: " + std::to_string(type));
}

Status DBImpl::ReadFirstLine(const std::string& fname,
                             WriteBatch* const batch) {
  struct LogReporter : public log::Reader::Reporter {
    Env* env;
    Logger* info_log;
    const char* fname;
    Status* status;  // nullptr if options_.paranoid_checks==false
    virtual void Corruption(size_t bytes, const Status& s) {
      Log(info_log, "%s%s: dropping %d bytes; %s",
          (this->status == nullptr ? "(ignoring error) " : ""),
          fname, static_cast<int>(bytes), s.ToString().c_str());
      if (this->status != nullptr && this->status->ok()) *this->status = s;
    }
  };

  unique_ptr<SequentialFile> file;
  Status status = env_->NewSequentialFile(fname, &file, storage_options_);

  if (!status.ok()) {
    return status;
  }


  LogReporter reporter;
  reporter.env = env_;
  reporter.info_log = options_.info_log.get();
  reporter.fname = fname.c_str();
  reporter.status = (options_.paranoid_checks ? &status : nullptr);
  log::Reader reader(std::move(file), &reporter, true/*checksum*/,
                     0/*initial_offset*/);
  std::string scratch;
  Slice record;

  if (reader.ReadRecord(&record, &scratch) && status.ok()) {
    if (record.size() < 12) {
      reporter.Corruption(
          record.size(), Status::Corruption("log record too small"));
      return Status::IOError("Corruption noted");
      //  TODO read record's till the first no corrupt entry?
    }
    WriteBatchInternal::SetContents(batch, record);
    return Status::OK();
  }
  return Status::IOError("Error reading from file " + fname);
}

struct CompareLogByPointer {
  bool operator() (const unique_ptr<LogFile>& a,
                   const unique_ptr<LogFile>& b) {
    LogFileImpl* a_impl = dynamic_cast<LogFileImpl*>(a.get());
    LogFileImpl* b_impl = dynamic_cast<LogFileImpl*>(b.get());
    return *a_impl < *b_impl;
  }
};

Status DBImpl::AppendSortedWalsOfType(const std::string& path,
    VectorLogPtr& log_files, WalFileType log_type) {
  std::vector<std::string> all_files;
  const Status status = env_->GetChildren(path, &all_files);
  if (!status.ok()) {
    return status;
  }
  log_files.reserve(log_files.size() + all_files.size());
  VectorLogPtr::iterator pos_start;
  if (!log_files.empty()) {
    pos_start = log_files.end() - 1;
  } else {
    pos_start = log_files.begin();
  }
  for (const auto& f : all_files) {
    uint64_t number;
    FileType type;
    if (ParseFileName(f, &number, &type) && type == kLogFile){

      WriteBatch batch;
      Status s = ReadFirstRecord(log_type, number, &batch);
      if (!s.ok()) {
        if (CheckWalFileExistsAndEmpty(log_type, number)) {
          continue;
        }
        return s;
      }

      uint64_t size_bytes;
      s = env_->GetFileSize(LogFileName(path, number), &size_bytes);
      if (!s.ok()) {
        return s;
      }

      log_files.push_back(std::move(unique_ptr<LogFile>(new LogFileImpl(
        number, log_type, WriteBatchInternal::Sequence(&batch), size_bytes))));
    }
  }
  CompareLogByPointer compare_log_files;
  std::sort(pos_start, log_files.end(), compare_log_files);
  return status;
}

Status DBImpl::RunManualCompaction(int input_level,
                                   int output_level,
                                   const Slice* begin,
                                   const Slice* end) {
  assert(input_level >= 0);

  InternalKey begin_storage, end_storage;

  ManualCompaction manual;
  manual.input_level = input_level;
  manual.output_level = output_level;
  manual.done = false;
  manual.in_progress = false;
  // For universal compaction, we enforce every manual compaction to compact
  // all files.
  if (begin == nullptr ||
      options_.compaction_style == kCompactionStyleUniversal) {
    manual.begin = nullptr;
  } else {
    begin_storage = InternalKey(*begin, kMaxSequenceNumber, kValueTypeForSeek);
    manual.begin = &begin_storage;
  }
  if (end == nullptr ||
      options_.compaction_style == kCompactionStyleUniversal) {
    manual.end = nullptr;
  } else {
    end_storage = InternalKey(*end, 0, static_cast<ValueType>(0));
    manual.end = &end_storage;
  }

  MutexLock l(&mutex_);

  // When a manual compaction arrives, temporarily disable scheduling of
  // non-manual compactions and wait until the number of scheduled compaction
  // jobs drops to zero. This is needed to ensure that this manual compaction
  // can compact any range of keys/files.
  //
  // bg_manual_only_ is non-zero when at least one thread is inside
  // RunManualCompaction(), i.e. during that time no other compaction will
  // get scheduled (see MaybeScheduleFlushOrCompaction).
  //
  // Note that the following loop doesn't stop more that one thread calling
  // RunManualCompaction() from getting to the second while loop below.
  // However, only one of them will actually schedule compaction, while
  // others will wait on a condition variable until it completes.

  ++bg_manual_only_;
  while (bg_compaction_scheduled_ > 0) {
    Log(options_.info_log,
        "Manual compaction waiting for all other scheduled background "
        "compactions to finish");
    bg_cv_.Wait();
  }

  Log(options_.info_log, "Manual compaction starting");

  while (!manual.done && !shutting_down_.Acquire_Load() && bg_error_.ok()) {
    assert(bg_manual_only_ > 0);
    if (manual_compaction_ != nullptr) {
      // Running either this or some other manual compaction
      bg_cv_.Wait();
    } else {
      manual_compaction_ = &manual;
      MaybeScheduleFlushOrCompaction();
    }
  }

  assert(!manual.in_progress);
  assert(bg_manual_only_ > 0);
  --bg_manual_only_;
  return manual.status;
}

Status DBImpl::TEST_CompactRange(int level,
                                 const Slice* begin,
                                 const Slice* end) {
  int output_level = (options_.compaction_style == kCompactionStyleUniversal)
                         ? level
                         : level + 1;
  return RunManualCompaction(level, output_level, begin, end);
}

Status DBImpl::FlushMemTable(const FlushOptions& options) {
  // nullptr batch means just wait for earlier writes to be done
  Status s = Write(WriteOptions(), nullptr);
  if (s.ok() && options.wait) {
    // Wait until the compaction completes
    s = WaitForFlushMemTable();
  }
  return s;
}

Status DBImpl::WaitForFlushMemTable() {
  Status s;
  // Wait until the compaction completes
  MutexLock l(&mutex_);
  while (imm_.size() > 0 && bg_error_.ok()) {
    bg_cv_.Wait();
  }
  if (imm_.size() != 0) {
    s = bg_error_;
  }
  return s;
}

Status DBImpl::TEST_FlushMemTable() {
  return FlushMemTable(FlushOptions());
}

Status DBImpl::TEST_WaitForFlushMemTable() {
  return WaitForFlushMemTable();
}

Status DBImpl::TEST_WaitForCompact() {
  // Wait until the compaction completes

  // TODO: a bug here. This function actually does not necessarily
  // wait for compact. It actually waits for scheduled compaction
  // OR flush to finish.

  MutexLock l(&mutex_);
  while ((bg_compaction_scheduled_ || bg_flush_scheduled_) &&
         bg_error_.ok()) {
    bg_cv_.Wait();
  }
  return bg_error_;
}

void DBImpl::MaybeScheduleFlushOrCompaction() {
  mutex_.AssertHeld();
  if (bg_work_gate_closed_) {
    // gate closed for backgrond work
  } else if (shutting_down_.Acquire_Load()) {
    // DB is being deleted; no more background compactions
  } else {
    bool is_flush_pending =
      imm_.IsFlushPending(options_.min_write_buffer_number_to_merge);
    if (is_flush_pending &&
        (bg_flush_scheduled_ < options_.max_background_flushes)) {
      // memtable flush needed
      bg_flush_scheduled_++;
      env_->Schedule(&DBImpl::BGWorkFlush, this, Env::Priority::HIGH);
    }

    // Schedule BGWorkCompaction if there's a compaction pending (or a memtable
    // flush, but the HIGH pool is not enabled). Do it only if
    // max_background_compactions hasn't been reached and, in case
    // bg_manual_only_ > 0, if it's a manual compaction.
    if ((manual_compaction_ ||
         versions_->NeedsCompaction() ||
         (is_flush_pending && (options_.max_background_flushes <= 0))) &&
        bg_compaction_scheduled_ < options_.max_background_compactions &&
        (!bg_manual_only_ || manual_compaction_)) {

      bg_compaction_scheduled_++;
      env_->Schedule(&DBImpl::BGWorkCompaction, this, Env::Priority::LOW);
    }
  }
}

void DBImpl::BGWorkFlush(void* db) {
  reinterpret_cast<DBImpl*>(db)->BackgroundCallFlush();
}

void DBImpl::BGWorkCompaction(void* db) {
  reinterpret_cast<DBImpl*>(db)->BackgroundCallCompaction();
}

Status DBImpl::BackgroundFlush(bool* madeProgress,
                               DeletionState& deletion_state) {
  Status stat;
  while (stat.ok() &&
         imm_.IsFlushPending(options_.min_write_buffer_number_to_merge)) {
    Log(options_.info_log,
        "BackgroundCallFlush doing FlushMemTableToOutputFile, flush slots available %d",
        options_.max_background_flushes - bg_flush_scheduled_);
    stat = FlushMemTableToOutputFile(madeProgress, deletion_state);
  }
  return stat;
}

void DBImpl::BackgroundCallFlush() {
  bool madeProgress = false;
  DeletionState deletion_state(options_.max_write_buffer_number, true);
  assert(bg_flush_scheduled_);
  MutexLock l(&mutex_);

  Status s;
  if (!shutting_down_.Acquire_Load()) {
    s = BackgroundFlush(&madeProgress, deletion_state);
    if (!s.ok()) {
      // Wait a little bit before retrying background compaction in
      // case this is an environmental problem and we do not want to
      // chew up resources for failed compactions for the duration of
      // the problem.
      bg_cv_.SignalAll();  // In case a waiter can proceed despite the error
      Log(options_.info_log, "Waiting after background flush error: %s",
          s.ToString().c_str());
      mutex_.Unlock();
      LogFlush(options_.info_log);
      env_->SleepForMicroseconds(1000000);
      mutex_.Lock();
    }
  }

  // If !s.ok(), this means that Flush failed. In that case, we want
  // to delete all obsolete files and we force FindObsoleteFiles()
  FindObsoleteFiles(deletion_state, !s.ok());
  // delete unnecessary files if any, this is done outside the mutex
  if (deletion_state.HaveSomethingToDelete()) {
    mutex_.Unlock();
    PurgeObsoleteFiles(deletion_state);
    mutex_.Lock();
  }

  bg_flush_scheduled_--;
  if (madeProgress) {
    MaybeScheduleFlushOrCompaction();
  }
  bg_cv_.SignalAll();
}


void DBImpl::TEST_PurgeObsoleteteWAL() {
  PurgeObsoleteWALFiles();
}

uint64_t DBImpl::TEST_GetLevel0TotalSize() {
  MutexLock l(&mutex_);
  return versions_->current()->NumLevelBytes(0);
}

void DBImpl::BackgroundCallCompaction() {
  bool madeProgress = false;
  DeletionState deletion_state(options_.max_write_buffer_number, true);

  MaybeDumpStats();

  MutexLock l(&mutex_);
  // Log(options_.info_log, "XXX BG Thread %llx process new work item", pthread_self());
  assert(bg_compaction_scheduled_);
  Status s;
  if (!shutting_down_.Acquire_Load()) {
    s = BackgroundCompaction(&madeProgress, deletion_state);
    if (!s.ok()) {
      // Wait a little bit before retrying background compaction in
      // case this is an environmental problem and we do not want to
      // chew up resources for failed compactions for the duration of
      // the problem.
      bg_cv_.SignalAll();  // In case a waiter can proceed despite the error
      Log(options_.info_log, "Waiting after background compaction error: %s",
          s.ToString().c_str());
      mutex_.Unlock();
      LogFlush(options_.info_log);
      env_->SleepForMicroseconds(1000000);
      mutex_.Lock();
    }
  }

  // If !s.ok(), this means that Compaction failed. In that case, we want
  // to delete all obsolete files we might have created and we force
  // FindObsoleteFiles(). This is because deletion_state does not catch
  // all created files if compaction failed.
  FindObsoleteFiles(deletion_state, !s.ok());

  // delete unnecessary files if any, this is done outside the mutex
  if (deletion_state.HaveSomethingToDelete()) {
    mutex_.Unlock();
    PurgeObsoleteFiles(deletion_state);
    mutex_.Lock();
  }

  bg_compaction_scheduled_--;

  MaybeScheduleLogDBDeployStats();

  // Previous compaction may have produced too many files in a level,
  // So reschedule another compaction if we made progress in the
  // last compaction.
  if (madeProgress) {
    MaybeScheduleFlushOrCompaction();
  }
  bg_cv_.SignalAll();

}

Status DBImpl::BackgroundCompaction(bool* madeProgress,
                                    DeletionState& deletion_state) {
  *madeProgress = false;
  mutex_.AssertHeld();

  // TODO: remove memtable flush from formal compaction
  while (imm_.IsFlushPending(options_.min_write_buffer_number_to_merge)) {
    Log(options_.info_log,
        "BackgroundCompaction doing FlushMemTableToOutputFile, compaction slots "
        "available %d",
        options_.max_background_compactions - bg_compaction_scheduled_);
    Status stat = FlushMemTableToOutputFile(madeProgress, deletion_state);
    if (!stat.ok()) {
      return stat;
    }
  }

  unique_ptr<Compaction> c;
  bool is_manual = (manual_compaction_ != nullptr) &&
                   (manual_compaction_->in_progress == false);
  InternalKey manual_end_storage;
  InternalKey* manual_end = &manual_end_storage;
  if (is_manual) {
    ManualCompaction* m = manual_compaction_;
    assert(!m->in_progress);
    m->in_progress = true; // another thread cannot pick up the same work
    c.reset(versions_->CompactRange(
        m->input_level, m->output_level, m->begin, m->end, &manual_end));
    if (!c) {
      m->done = true;
    }
    Log(options_.info_log,
        "Manual compaction from level-%d to level-%d from %s .. %s; will stop "
        "at %s\n",
        m->input_level,
        m->output_level,
        (m->begin ? m->begin->DebugString().c_str() : "(begin)"),
        (m->end ? m->end->DebugString().c_str() : "(end)"),
        ((m->done || manual_end == nullptr)
             ? "(end)"
             : manual_end->DebugString().c_str()));
  } else if (!options_.disable_auto_compactions) {
    c.reset(versions_->PickCompaction());
  }

  Status status;
  if (!c) {
    // Nothing to do
    Log(options_.info_log, "Compaction nothing to do");
  } else if (!is_manual && c->IsTrivialMove()) {
    // Move file to next level
    assert(c->num_input_files(0) == 1);
    FileMetaData* f = c->input(0, 0);
    c->edit()->DeleteFile(c->level(), f->number);
    c->edit()->AddFile(c->level() + 1, f->number, f->file_size,
                       f->smallest, f->largest,
                       f->smallest_seqno, f->largest_seqno);
    status = versions_->LogAndApply(c->edit(), &mutex_);
    InstallSuperVersion(deletion_state);
    Version::LevelSummaryStorage tmp;
    Log(options_.info_log, "Moved #%lld to level-%d %lld bytes %s: %s\n",
        static_cast<unsigned long long>(f->number), c->level() + 1,
        static_cast<unsigned long long>(f->file_size),
        status.ToString().c_str(), versions_->current()->LevelSummary(&tmp));
    versions_->ReleaseCompactionFiles(c.get(), status);
    *madeProgress = true;
  } else {
    MaybeScheduleFlushOrCompaction(); // do more compaction work in parallel.
    CompactionState* compact = new CompactionState(c.get());
    status = DoCompactionWork(compact, deletion_state);
    CleanupCompaction(compact, status);
    versions_->ReleaseCompactionFiles(c.get(), status);
    c->ReleaseInputs();
    *madeProgress = true;
  }
  c.reset();

  if (status.ok()) {
    // Done
  } else if (shutting_down_.Acquire_Load()) {
    // Ignore compaction errors found during shutting down
  } else {
    Log(options_.info_log,
        "Compaction error: %s", status.ToString().c_str());
    if (options_.paranoid_checks && bg_error_.ok()) {
      bg_error_ = status;
    }
  }

  if (is_manual) {
    ManualCompaction* m = manual_compaction_;
    if (!status.ok()) {
      m->status = status;
      m->done = true;
    }
    // For universal compaction:
    //   Because universal compaction always happens at level 0, so one
    //   compaction will pick up all overlapped files. No files will be
    //   filtered out due to size limit and left for a successive compaction.
    //   So we can safely conclude the current compaction.
    //
    //   Also note that, if we don't stop here, then the current compaction
    //   writes a new file back to level 0, which will be used in successive
    //   compaction. Hence the manual compaction will never finish.
    //
    // Stop the compaction if manual_end points to nullptr -- this means
    // that we compacted the whole range. manual_end should always point
    // to nullptr in case of universal compaction
    if (manual_end == nullptr) {
      m->done = true;
    }
    if (!m->done) {
      // We only compacted part of the requested range.  Update *m
      // to the range that is left to be compacted.
      // Universal compaction should always compact the whole range
      assert(options_.compaction_style != kCompactionStyleUniversal);
      m->tmp_storage = *manual_end;
      m->begin = &m->tmp_storage;
    }
    m->in_progress = false; // not being processed anymore
    manual_compaction_ = nullptr;
  }
  return status;
}

void DBImpl::CleanupCompaction(CompactionState* compact, Status status) {
  mutex_.AssertHeld();
  if (compact->builder != nullptr) {
    // May happen if we get a shutdown call in the middle of compaction
    compact->builder->Abandon();
    compact->builder.reset();
  } else {
    assert(compact->outfile == nullptr);
  }
  for (size_t i = 0; i < compact->outputs.size(); i++) {
    const CompactionState::Output& out = compact->outputs[i];
    pending_outputs_.erase(out.number);

    // If this file was inserted into the table cache then remove
    // them here because this compaction was not committed.
    if (!status.ok()) {
      table_cache_->Evict(out.number);
    }
  }
  delete compact;
}

// Allocate the file numbers for the output file. We allocate as
// many output file numbers as there are files in level+1 (at least one)
// Insert them into pending_outputs so that they do not get deleted.
void DBImpl::AllocateCompactionOutputFileNumbers(CompactionState* compact) {
  mutex_.AssertHeld();
  assert(compact != nullptr);
  assert(compact->builder == nullptr);
  int filesNeeded = compact->compaction->num_input_files(1);
  for (int i = 0; i < std::max(filesNeeded, 1); i++) {
    uint64_t file_number = versions_->NewFileNumber();
    pending_outputs_.insert(file_number);
    compact->allocated_file_numbers.push_back(file_number);
  }
}

// Frees up unused file number.
void DBImpl::ReleaseCompactionUnusedFileNumbers(CompactionState* compact) {
  mutex_.AssertHeld();
  for (const auto file_number : compact->allocated_file_numbers) {
    pending_outputs_.erase(file_number);
    // Log(options_.info_log, "XXX releasing unused file num %d", file_number);
  }
}

Status DBImpl::OpenCompactionOutputFile(CompactionState* compact) {
  assert(compact != nullptr);
  assert(compact->builder == nullptr);
  uint64_t file_number;
  // If we have not yet exhausted the pre-allocated file numbers,
  // then use the one from the front. Otherwise, we have to acquire
  // the heavyweight lock and allocate a new file number.
  if (!compact->allocated_file_numbers.empty()) {
    file_number = compact->allocated_file_numbers.front();
    compact->allocated_file_numbers.pop_front();
  } else {
    mutex_.Lock();
    file_number = versions_->NewFileNumber();
    pending_outputs_.insert(file_number);
    mutex_.Unlock();
  }
  CompactionState::Output out;
  out.number = file_number;
  out.smallest.Clear();
  out.largest.Clear();
  out.smallest_seqno = out.largest_seqno = 0;
  compact->outputs.push_back(out);

  // Make the output file
  std::string fname = TableFileName(dbname_, file_number);
  Status s = env_->NewWritableFile(fname, &compact->outfile, storage_options_);

  if (s.ok()) {
    // Over-estimate slightly so we don't end up just barely crossing
    // the threshold.
    compact->outfile->SetPreallocationBlockSize(
      1.1 * versions_->MaxFileSizeForLevel(compact->compaction->output_level()));

    CompressionType compression_type = GetCompressionType(
        options_, compact->compaction->output_level(),
        compact->compaction->enable_compression());

    compact->builder.reset(
        GetTableBuilder(options_, compact->outfile.get(), compression_type));
  }
  LogFlush(options_.info_log);
  return s;
}

Status DBImpl::FinishCompactionOutputFile(CompactionState* compact,
                                          Iterator* input) {
  assert(compact != nullptr);
  assert(compact->outfile);
  assert(compact->builder != nullptr);

  const uint64_t output_number = compact->current_output()->number;
  assert(output_number != 0);

  // Check for iterator errors
  Status s = input->status();
  const uint64_t current_entries = compact->builder->NumEntries();
  if (s.ok()) {
    s = compact->builder->Finish();
  } else {
    compact->builder->Abandon();
  }
  const uint64_t current_bytes = compact->builder->FileSize();
  compact->current_output()->file_size = current_bytes;
  compact->total_bytes += current_bytes;
  compact->builder.reset();

  // Finish and check for file errors
  if (s.ok() && !options_.disableDataSync) {
    if (options_.use_fsync) {
      StopWatch sw(env_, options_.statistics.get(),
                   COMPACTION_OUTFILE_SYNC_MICROS, false);
      s = compact->outfile->Fsync();
    } else {
      StopWatch sw(env_, options_.statistics.get(),
                   COMPACTION_OUTFILE_SYNC_MICROS, false);
      s = compact->outfile->Sync();
    }
  }
  if (s.ok()) {
    s = compact->outfile->Close();
  }
  compact->outfile.reset();

  if (s.ok() && current_entries > 0) {
    // Verify that the table is usable
    Iterator* iter = table_cache_->NewIterator(ReadOptions(),
                                               storage_options_,
                                               output_number,
                                               current_bytes);
    s = iter->status();
    delete iter;
    if (s.ok()) {
      Log(options_.info_log,
          "Generated table #%lu: %lu keys, %lu bytes",
          (unsigned long) output_number,
          (unsigned long) current_entries,
          (unsigned long) current_bytes);
    }
  }
  return s;
}


Status DBImpl::InstallCompactionResults(CompactionState* compact) {
  mutex_.AssertHeld();

  // paranoia: verify that the files that we started with
  // still exist in the current version and in the same original level.
  // This ensures that a concurrent compaction did not erroneously
  // pick the same files to compact.
  if (!versions_->VerifyCompactionFileConsistency(compact->compaction)) {
    Log(options_.info_log,  "Compaction %d@%d + %d@%d files aborted",
      compact->compaction->num_input_files(0),
      compact->compaction->level(),
      compact->compaction->num_input_files(1),
      compact->compaction->level() + 1);
    return Status::IOError("Compaction input files inconsistent");
  }

  Log(options_.info_log,  "Compacted %d@%d + %d@%d files => %lld bytes",
      compact->compaction->num_input_files(0),
      compact->compaction->level(),
      compact->compaction->num_input_files(1),
      compact->compaction->level() + 1,
      static_cast<long long>(compact->total_bytes));

  // Add compaction outputs
  compact->compaction->AddInputDeletions(compact->compaction->edit());
  for (size_t i = 0; i < compact->outputs.size(); i++) {
    const CompactionState::Output& out = compact->outputs[i];
    compact->compaction->edit()->AddFile(
        compact->compaction->output_level(), out.number, out.file_size,
        out.smallest, out.largest, out.smallest_seqno, out.largest_seqno);
  }
  return versions_->LogAndApply(compact->compaction->edit(), &mutex_);
}

//
// Given a sequence number, return the sequence number of the
// earliest snapshot that this sequence number is visible in.
// The snapshots themselves are arranged in ascending order of
// sequence numbers.
// Employ a sequential search because the total number of
// snapshots are typically small.
inline SequenceNumber DBImpl::findEarliestVisibleSnapshot(
  SequenceNumber in, std::vector<SequenceNumber>& snapshots,
  SequenceNumber* prev_snapshot) {
  SequenceNumber prev __attribute__((unused)) = 0;
  for (const auto cur : snapshots) {
    assert(prev <= cur);
    if (cur >= in) {
      *prev_snapshot = prev;
      return cur;
    }
    prev = cur; // assignment
    assert(prev);
  }
  Log(options_.info_log,
      "Looking for seqid %lu but maxseqid is %lu",
      (unsigned long)in,
      (unsigned long)snapshots[snapshots.size()-1]);
  assert(0);
  return 0;
}

Status DBImpl::DoCompactionWork(CompactionState* compact,
                                DeletionState& deletion_state) {
  assert(compact);
  int64_t imm_micros = 0;  // Micros spent doing imm_ compactions
  Log(options_.info_log,
      "Compacting %d@%d + %d@%d files, score %.2f slots available %d",
      compact->compaction->num_input_files(0),
      compact->compaction->level(),
      compact->compaction->num_input_files(1),
      compact->compaction->output_level(),
      compact->compaction->score(),
      options_.max_background_compactions - bg_compaction_scheduled_);
  char scratch[256];
  compact->compaction->Summary(scratch, sizeof(scratch));
  Log(options_.info_log, "Compaction start summary: %s\n", scratch);

  assert(versions_->current()->NumLevelFiles(compact->compaction->level()) > 0);
  assert(compact->builder == nullptr);
  assert(!compact->outfile);

  SequenceNumber visible_at_tip = 0;
  SequenceNumber earliest_snapshot;
  SequenceNumber latest_snapshot = 0;
  snapshots_.getAll(compact->existing_snapshots);
  if (compact->existing_snapshots.size() == 0) {
    // optimize for fast path if there are no snapshots
    visible_at_tip = versions_->LastSequence();
    earliest_snapshot = visible_at_tip;
  } else {
    latest_snapshot = compact->existing_snapshots.back();
    // Add the current seqno as the 'latest' virtual
    // snapshot to the end of this list.
    compact->existing_snapshots.push_back(versions_->LastSequence());
    earliest_snapshot = compact->existing_snapshots[0];
  }

  // Is this compaction producing files at the bottommost level?
  bool bottommost_level = compact->compaction->BottomMostLevel();

  // Allocate the output file numbers before we release the lock
  AllocateCompactionOutputFileNumbers(compact);

  // Release mutex while we're actually doing the compaction work
  mutex_.Unlock();

  const uint64_t start_micros = env_->NowMicros();
  unique_ptr<Iterator> input(versions_->MakeInputIterator(compact->compaction));
  input->SeekToFirst();
  Status status;
  ParsedInternalKey ikey;
  std::string current_user_key;
  bool has_current_user_key = false;
  SequenceNumber last_sequence_for_key __attribute__((unused)) =
    kMaxSequenceNumber;
  SequenceNumber visible_in_snapshot = kMaxSequenceNumber;
  std::string compaction_filter_value;
  std::vector<char> delete_key; // for compaction filter
  MergeHelper merge(user_comparator(), options_.merge_operator.get(),
                    options_.info_log.get(),
                    false /* internal key corruption is expected */);
  auto compaction_filter = options_.compaction_filter;
  std::unique_ptr<CompactionFilter> compaction_filter_from_factory = nullptr;
  if (!compaction_filter) {
    auto context = compact->GetFilterContext();
    compaction_filter_from_factory =
      options_.compaction_filter_factory->CreateCompactionFilter(context);
    compaction_filter = compaction_filter_from_factory.get();
  }

  for (; input->Valid() && !shutting_down_.Acquire_Load(); ) {
    // Prioritize immutable compaction work
    // TODO: remove memtable flush from normal compaction work
    if (imm_.imm_flush_needed.NoBarrier_Load() != nullptr) {
      const uint64_t imm_start = env_->NowMicros();
      LogFlush(options_.info_log);
      mutex_.Lock();
      if (imm_.IsFlushPending(options_.min_write_buffer_number_to_merge)) {
        FlushMemTableToOutputFile(nullptr, deletion_state);
        bg_cv_.SignalAll();  // Wakeup MakeRoomForWrite() if necessary
      }
      mutex_.Unlock();
      imm_micros += (env_->NowMicros() - imm_start);
    }

    Slice key = input->key();
    Slice value = input->value();

    if (compact->compaction->ShouldStopBefore(key) &&
        compact->builder != nullptr) {
      status = FinishCompactionOutputFile(compact, input.get());
      if (!status.ok()) {
        break;
      }
    }

    // Handle key/value, add to state, etc.
    bool drop = false;
    bool current_entry_is_merging = false;
    if (!ParseInternalKey(key, &ikey)) {
      // Do not hide error keys
      // TODO: error key stays in db forever? Figure out the intention/rationale
      // v10 error v8 : we cannot hide v8 even though it's pretty obvious.
      current_user_key.clear();
      has_current_user_key = false;
      last_sequence_for_key = kMaxSequenceNumber;
      visible_in_snapshot = kMaxSequenceNumber;
    } else {
      if (!has_current_user_key ||
          user_comparator()->Compare(ikey.user_key,
                                     Slice(current_user_key)) != 0) {
        // First occurrence of this user key
        current_user_key.assign(ikey.user_key.data(), ikey.user_key.size());
        has_current_user_key = true;
        last_sequence_for_key = kMaxSequenceNumber;
        visible_in_snapshot = kMaxSequenceNumber;

        // apply the compaction filter to the first occurrence of the user key
        if (compaction_filter &&
            ikey.type == kTypeValue &&
            (visible_at_tip || ikey.sequence > latest_snapshot)) {
          // If the user has specified a compaction filter and the sequence
          // number is greater than any external snapshot, then invoke the
          // filter.
          // If the return value of the compaction filter is true, replace
          // the entry with a delete marker.
          bool value_changed = false;
          compaction_filter_value.clear();
          bool to_delete =
            compaction_filter->Filter(compact->compaction->level(),
                                               ikey.user_key, value,
                                               &compaction_filter_value,
                                               &value_changed);
          if (to_delete) {
            // make a copy of the original key
            delete_key.assign(key.data(), key.data() + key.size());
            // convert it to a delete
            UpdateInternalKey(&delete_key[0], delete_key.size(),
                              ikey.sequence, kTypeDeletion);
            // anchor the key again
            key = Slice(&delete_key[0], delete_key.size());
            // needed because ikey is backed by key
            ParseInternalKey(key, &ikey);
            // no value associated with delete
            value.clear();
            RecordTick(options_.statistics.get(), COMPACTION_KEY_DROP_USER);
          } else if (value_changed) {
            value = compaction_filter_value;
          }
        }

      }

      // If there are no snapshots, then this kv affect visibility at tip.
      // Otherwise, search though all existing snapshots to find
      // the earlist snapshot that is affected by this kv.
      SequenceNumber prev_snapshot = 0; // 0 means no previous snapshot
      SequenceNumber visible = visible_at_tip ?
        visible_at_tip :
        findEarliestVisibleSnapshot(ikey.sequence,
                                    compact->existing_snapshots,
                                    &prev_snapshot);

      if (visible_in_snapshot == visible) {
        // If the earliest snapshot is which this key is visible in
        // is the same as the visibily of a previous instance of the
        // same key, then this kv is not visible in any snapshot.
        // Hidden by an newer entry for same user key
        // TODO: why not > ?
        assert(last_sequence_for_key >= ikey.sequence);
        drop = true;    // (A)
        RecordTick(options_.statistics.get(), COMPACTION_KEY_DROP_NEWER_ENTRY);
      } else if (ikey.type == kTypeDeletion &&
                 ikey.sequence <= earliest_snapshot &&
                 compact->compaction->IsBaseLevelForKey(ikey.user_key)) {
        // For this user key:
        // (1) there is no data in higher levels
        // (2) data in lower levels will have larger sequence numbers
        // (3) data in layers that are being compacted here and have
        //     smaller sequence numbers will be dropped in the next
        //     few iterations of this loop (by rule (A) above).
        // Therefore this deletion marker is obsolete and can be dropped.
        drop = true;
        RecordTick(options_.statistics.get(), COMPACTION_KEY_DROP_OBSOLETE);
      } else if (ikey.type == kTypeMerge) {
        // We know the merge type entry is not hidden, otherwise we would
        // have hit (A)
        // We encapsulate the merge related state machine in a different
        // object to minimize change to the existing flow. Turn out this
        // logic could also be nicely re-used for memtable flush purge
        // optimization in BuildTable.
        merge.MergeUntil(input.get(), prev_snapshot, bottommost_level,
                         options_.statistics.get());
        current_entry_is_merging = true;
        if (merge.IsSuccess()) {
          // Successfully found Put/Delete/(end-of-key-range) while merging
          // Get the merge result
          key = merge.key();
          ParseInternalKey(key, &ikey);
          value = merge.value();
        } else {
          // Did not find a Put/Delete/(end-of-key-range) while merging
          // We now have some stack of merge operands to write out.
          // NOTE: key,value, and ikey are now referring to old entries.
          //       These will be correctly set below.
          assert(!merge.keys().empty());
          assert(merge.keys().size() == merge.values().size());

          // Hack to make sure last_sequence_for_key is correct
          ParseInternalKey(merge.keys().front(), &ikey);
        }
      }

      last_sequence_for_key = ikey.sequence;
      visible_in_snapshot = visible;
    }
#if 0
    Log(options_.info_log,
        "  Compact: %s, seq %d, type: %d %d, drop: %d, is_base: %d, "
        "%d smallest_snapshot: %d level: %d bottommost %d",
        ikey.user_key.ToString().c_str(),
        (int)ikey.sequence, ikey.type, kTypeValue, drop,
        compact->compaction->IsBaseLevelForKey(ikey.user_key),
        (int)last_sequence_for_key, (int)earliest_snapshot,
        compact->compaction->level(), bottommost_level);
#endif

    if (!drop) {
      // We may write a single key (e.g.: for Put/Delete or successful merge).
      // Or we may instead have to write a sequence/list of keys.
      // We have to write a sequence iff we have an unsuccessful merge
      bool has_merge_list = current_entry_is_merging && !merge.IsSuccess();
      const std::deque<std::string>* keys = nullptr;
      const std::deque<std::string>* values = nullptr;
      std::deque<std::string>::const_reverse_iterator key_iter;
      std::deque<std::string>::const_reverse_iterator value_iter;
      if (has_merge_list) {
        keys = &merge.keys();
        values = &merge.values();
        key_iter = keys->rbegin();    // The back (*rbegin()) is the first key
        value_iter = values->rbegin();

        key = Slice(*key_iter);
        value = Slice(*value_iter);
      }

      // If we have a list of keys to write, traverse the list.
      // If we have a single key to write, simply write that key.
      while (true) {
        // Invariant: key,value,ikey will always be the next entry to write
        char* kptr = (char*)key.data();
        std::string kstr;

        // Zeroing out the sequence number leads to better compression.
        // If this is the bottommost level (no files in lower levels)
        // and the earliest snapshot is larger than this seqno
        // then we can squash the seqno to zero.
        if (options_.compaction_style == kCompactionStyleLevel &&
            bottommost_level && ikey.sequence < earliest_snapshot &&
            ikey.type != kTypeMerge) {
          assert(ikey.type != kTypeDeletion);
          // make a copy because updating in place would cause problems
          // with the priority queue that is managing the input key iterator
          kstr.assign(key.data(), key.size());
          kptr = (char *)kstr.c_str();
          UpdateInternalKey(kptr, key.size(), (uint64_t)0, ikey.type);
        }

        Slice newkey(kptr, key.size());
        assert((key.clear(), 1)); // we do not need 'key' anymore

        // Open output file if necessary
        if (compact->builder == nullptr) {
          status = OpenCompactionOutputFile(compact);
          if (!status.ok()) {
            break;
          }
        }

        SequenceNumber seqno = GetInternalKeySeqno(newkey);
        if (compact->builder->NumEntries() == 0) {
          compact->current_output()->smallest.DecodeFrom(newkey);
          compact->current_output()->smallest_seqno = seqno;
        } else {
          compact->current_output()->smallest_seqno =
            std::min(compact->current_output()->smallest_seqno, seqno);
        }
        compact->current_output()->largest.DecodeFrom(newkey);
        compact->builder->Add(newkey, value);
        compact->current_output()->largest_seqno =
          std::max(compact->current_output()->largest_seqno, seqno);

        // Close output file if it is big enough
        if (compact->builder->FileSize() >=
            compact->compaction->MaxOutputFileSize()) {
          status = FinishCompactionOutputFile(compact, input.get());
          if (!status.ok()) {
            break;
          }
        }

        // If we have a list of entries, move to next element
        // If we only had one entry, then break the loop.
        if (has_merge_list) {
          ++key_iter;
          ++value_iter;

          // If at end of list
          if (key_iter == keys->rend() || value_iter == values->rend()) {
            // Sanity Check: if one ends, then both end
            assert(key_iter == keys->rend() && value_iter == values->rend());
            break;
          }

          // Otherwise not at end of list. Update key, value, and ikey.
          key = Slice(*key_iter);
          value = Slice(*value_iter);
          ParseInternalKey(key, &ikey);

        } else{
          // Only had one item to begin with (Put/Delete)
          break;
        }
      }
    }

    // MergeUntil has moved input to the next entry
    if (!current_entry_is_merging) {
      input->Next();
    }
  }

  if (status.ok() && shutting_down_.Acquire_Load()) {
    status = Status::IOError("Database shutdown started during compaction");
  }
  if (status.ok() && compact->builder != nullptr) {
    status = FinishCompactionOutputFile(compact, input.get());
  }
  if (status.ok()) {
    status = input->status();
  }
  input.reset();

  CompactionStats stats;
  stats.micros = env_->NowMicros() - start_micros - imm_micros;
  MeasureTime(options_.statistics.get(), COMPACTION_TIME, stats.micros);
  stats.files_in_leveln = compact->compaction->num_input_files(0);
  stats.files_in_levelnp1 = compact->compaction->num_input_files(1);

  int num_output_files = compact->outputs.size();
  if (compact->builder != nullptr) {
    // An error occurred so ignore the last output.
    assert(num_output_files > 0);
    --num_output_files;
  }
  stats.files_out_levelnp1 = num_output_files;

  for (int i = 0; i < compact->compaction->num_input_files(0); i++) {
    stats.bytes_readn += compact->compaction->input(0, i)->file_size;
    RecordTick(options_.statistics.get(), COMPACT_READ_BYTES,
               compact->compaction->input(0, i)->file_size);
  }

  for (int i = 0; i < compact->compaction->num_input_files(1); i++) {
    stats.bytes_readnp1 += compact->compaction->input(1, i)->file_size;
    RecordTick(options_.statistics.get(), COMPACT_READ_BYTES,
               compact->compaction->input(1, i)->file_size);
  }

  for (int i = 0; i < num_output_files; i++) {
    stats.bytes_written += compact->outputs[i].file_size;
    RecordTick(options_.statistics.get(), COMPACT_WRITE_BYTES,
               compact->outputs[i].file_size);
  }

  LogFlush(options_.info_log);
  mutex_.Lock();
  stats_[compact->compaction->output_level()].Add(stats);

  // if there were any unused file number (mostly in case of
  // compaction error), free up the entry from pending_putputs
  ReleaseCompactionUnusedFileNumbers(compact);

  if (status.ok()) {
    status = InstallCompactionResults(compact);
    InstallSuperVersion(deletion_state);
  }
  Version::LevelSummaryStorage tmp;
  Log(options_.info_log,
      "compacted to: %s, %.1f MB/sec, level %d, files in(%d, %d) out(%d) "
      "MB in(%.1f, %.1f) out(%.1f), read-write-amplify(%.1f) "
      "write-amplify(%.1f) %s\n",
      versions_->current()->LevelSummary(&tmp),
      (stats.bytes_readn + stats.bytes_readnp1 + stats.bytes_written) /
          (double)stats.micros,
      compact->compaction->output_level(), stats.files_in_leveln,
      stats.files_in_levelnp1, stats.files_out_levelnp1,
      stats.bytes_readn / 1048576.0, stats.bytes_readnp1 / 1048576.0,
      stats.bytes_written / 1048576.0,
      (stats.bytes_written + stats.bytes_readnp1 + stats.bytes_readn) /
          (double)stats.bytes_readn,
      stats.bytes_written / (double)stats.bytes_readn,
      status.ToString().c_str());

  return status;
}

namespace {
struct IterState {
  port::Mutex* mu;
  Version* version;
  std::vector<MemTable*> mem; // includes both mem_ and imm_
  DBImpl *db;
};

static void CleanupIteratorState(void* arg1, void* arg2) {
  IterState* state = reinterpret_cast<IterState*>(arg1);
  DBImpl::DeletionState deletion_state(state->db->GetOptions().
                                       max_write_buffer_number);
  state->mu->Lock();
  for (unsigned int i = 0; i < state->mem.size(); i++) {
    MemTable* m = state->mem[i]->Unref();
    if (m != nullptr) {
      deletion_state.memtables_to_free.push_back(m);
    }
  }
  if (state->version) {  // not set for memtable-only iterator
    state->version->Unref();
  }
  // fast path FindObsoleteFiles
  state->db->FindObsoleteFiles(deletion_state, false, true);
  state->mu->Unlock();
  state->db->PurgeObsoleteFiles(deletion_state);

  delete state;
}
}  // namespace

Iterator* DBImpl::NewInternalIterator(const ReadOptions& options,
                                      SequenceNumber* latest_snapshot) {
  IterState* cleanup = new IterState;
  MemTable* mutable_mem;
  std::vector<MemTable*> immutables;
  Version* version;

  // Collect together all needed child iterators for mem
  mutex_.Lock();
  *latest_snapshot = versions_->LastSequence();
  mem_->Ref();
  mutable_mem = mem_;
  // Collect together all needed child iterators for imm_
  imm_.GetMemTables(&immutables);
  for (unsigned int i = 0; i < immutables.size(); i++) {
    immutables[i]->Ref();
  }
  versions_->current()->Ref();
  version = versions_->current();
  mutex_.Unlock();

  std::vector<Iterator*> list;
  list.push_back(mutable_mem->NewIterator(options));
  cleanup->mem.push_back(mutable_mem);

  // Collect all needed child iterators for immutable memtables
  for (MemTable* m : immutables) {
    list.push_back(m->NewIterator(options));
    cleanup->mem.push_back(m);
  }
  // Collect iterators for files in L0 - Ln
  version->AddIterators(options, storage_options_, &list);
  Iterator* internal_iter =
      NewMergingIterator(&internal_comparator_, &list[0], list.size());
  cleanup->version = version;
  cleanup->mu = &mutex_;
  cleanup->db = this;
  internal_iter->RegisterCleanup(CleanupIteratorState, cleanup, nullptr);

  return internal_iter;
}

Iterator* DBImpl::TEST_NewInternalIterator() {
  SequenceNumber ignored;
  return NewInternalIterator(ReadOptions(), &ignored);
}

std::pair<Iterator*, Iterator*> DBImpl::GetTailingIteratorPair(
    const ReadOptions& options,
    uint64_t* superversion_number) {

  MemTable* mutable_mem;
  std::vector<MemTable*> immutables;
  Version* version;

  immutables.reserve(options_.max_write_buffer_number);

  // get all child iterators and bump their refcounts under lock
  mutex_.Lock();
  mutable_mem = mem_;
  mutable_mem->Ref();
  imm_.GetMemTables(&immutables);
  for (size_t i = 0; i < immutables.size(); ++i) {
    immutables[i]->Ref();
  }
  version = versions_->current();
  version->Ref();
  if (superversion_number != nullptr) {
    *superversion_number = CurrentVersionNumber();
  }
  mutex_.Unlock();

  Iterator* mutable_iter = mutable_mem->NewIterator(options);
  IterState* mutable_cleanup = new IterState();
  mutable_cleanup->mem.push_back(mutable_mem);
  mutable_cleanup->db = this;
  mutable_cleanup->mu = &mutex_;
  mutable_iter->RegisterCleanup(CleanupIteratorState, mutable_cleanup, nullptr);

  // create a DBIter that only uses memtable content; see NewIterator()
  mutable_iter = NewDBIterator(&dbname_, env_, options_, user_comparator(),
                               mutable_iter, kMaxSequenceNumber);

  Iterator* immutable_iter;
  IterState* immutable_cleanup = new IterState();
  std::vector<Iterator*> list;
  for (MemTable* m : immutables) {
    list.push_back(m->NewIterator(options));
    immutable_cleanup->mem.push_back(m);
  }
  version->AddIterators(options, storage_options_, &list);
  immutable_cleanup->version = version;
  immutable_cleanup->db = this;
  immutable_cleanup->mu = &mutex_;

  immutable_iter =
    NewMergingIterator(&internal_comparator_, &list[0], list.size());
  immutable_iter->RegisterCleanup(CleanupIteratorState, immutable_cleanup,
                                  nullptr);

  // create a DBIter that only uses memtable content; see NewIterator()
  immutable_iter = NewDBIterator(&dbname_, env_, options_, user_comparator(),
                                 immutable_iter, kMaxSequenceNumber);

  return std::make_pair(mutable_iter, immutable_iter);
}

int64_t DBImpl::TEST_MaxNextLevelOverlappingBytes() {
  MutexLock l(&mutex_);
  return versions_->current()->MaxNextLevelOverlappingBytes();
}

Status DBImpl::Get(const ReadOptions& options,
                   const ColumnFamilyHandle& column_family, const Slice& key,
                   std::string* value) {
  return GetImpl(options, key, value);
}

// DeletionState gets created and destructed outside of the lock -- we
// use this convinently to:
// * malloc one SuperVersion() outside of the lock -- new_superversion
// * delete one SuperVersion() outside of the lock -- superversion_to_free
//
// However, if InstallSuperVersion() gets called twice with the same,
// deletion_state, we can't reuse the SuperVersion() that got malloced because
// first call already used it. In that rare case, we take a hit and create a
// new SuperVersion() inside of the mutex. We do similar thing
// for superversion_to_free
void DBImpl::InstallSuperVersion(DeletionState& deletion_state) {
  // if new_superversion == nullptr, it means somebody already used it
  SuperVersion* new_superversion =
    (deletion_state.new_superversion != nullptr) ?
    deletion_state.new_superversion : new SuperVersion();
  SuperVersion* old_superversion = InstallSuperVersion(new_superversion);
  deletion_state.new_superversion = nullptr;
  if (deletion_state.superversion_to_free != nullptr) {
    // somebody already put it there
    delete old_superversion;
  } else {
    deletion_state.superversion_to_free = old_superversion;
  }
}

DBImpl::SuperVersion* DBImpl::InstallSuperVersion(
    SuperVersion* new_superversion) {
  mutex_.AssertHeld();
  new_superversion->Init(mem_, imm_, versions_->current());
  SuperVersion* old_superversion = super_version_;
  super_version_ = new_superversion;
  ++super_version_number_;
  if (old_superversion != nullptr && old_superversion->Unref()) {
    old_superversion->Cleanup();
    return old_superversion; // will let caller delete outside of mutex
  }
  return nullptr;
}

Status DBImpl::GetImpl(const ReadOptions& options,
                       const Slice& key,
                       std::string* value,
                       bool* value_found) {
  Status s;

  StopWatch sw(env_, options_.statistics.get(), DB_GET, false);
  SequenceNumber snapshot;
  if (options.snapshot != nullptr) {
    snapshot = reinterpret_cast<const SnapshotImpl*>(options.snapshot)->number_;
  } else {
    snapshot = versions_->LastSequence();
  }

  // This can be replaced by using atomics and spinlock instead of big mutex
  mutex_.Lock();
  SuperVersion* get_version = super_version_->Ref();
  mutex_.Unlock();

  bool have_stat_update = false;
  Version::GetStats stats;

  // Prepare to store a list of merge operations if merge occurs.
  MergeContext merge_context;

  // First look in the memtable, then in the immutable memtable (if any).
  // s is both in/out. When in, s could either be OK or MergeInProgress.
  // merge_operands will contain the sequence of merges in the latter case.
  LookupKey lkey(key, snapshot);
  if (get_version->mem->Get(lkey, value, &s, merge_context, options_)) {
    // Done
    RecordTick(options_.statistics.get(), MEMTABLE_HIT);
  } else if (get_version->imm.Get(lkey, value, &s, merge_context, options_)) {
    // Done
    RecordTick(options_.statistics.get(), MEMTABLE_HIT);
  } else {
    get_version->current->Get(options, lkey, value, &s, &merge_context, &stats,
                              options_, value_found);
    have_stat_update = true;
    RecordTick(options_.statistics.get(), MEMTABLE_MISS);
  }

  bool delete_get_version = false;
  if (!options_.disable_seek_compaction && have_stat_update) {
    mutex_.Lock();
    if (get_version->current->UpdateStats(stats)) {
      MaybeScheduleFlushOrCompaction();
    }
    if (get_version->Unref()) {
      get_version->Cleanup();
      delete_get_version = true;
    }
    mutex_.Unlock();
  } else {
    if (get_version->Unref()) {
      mutex_.Lock();
      get_version->Cleanup();
      mutex_.Unlock();
      delete_get_version = true;
    }
  }
  if (delete_get_version) {
    delete get_version;
  }

  // Note, tickers are atomic now - no lock protection needed any more.
  RecordTick(options_.statistics.get(), NUMBER_KEYS_READ);
  RecordTick(options_.statistics.get(), BYTES_READ, value->size());
  return s;
}

std::vector<Status> DBImpl::MultiGet(
    const ReadOptions& options,
    const std::vector<ColumnFamilyHandle>& column_family,
    const std::vector<Slice>& keys, std::vector<std::string>* values) {

  StopWatch sw(env_, options_.statistics.get(), DB_MULTIGET, false);
  SequenceNumber snapshot;
  std::vector<MemTable*> to_delete;

  mutex_.Lock();
  if (options.snapshot != nullptr) {
    snapshot = reinterpret_cast<const SnapshotImpl*>(options.snapshot)->number_;
  } else {
    snapshot = versions_->LastSequence();
  }

  MemTable* mem = mem_;
  MemTableList imm = imm_;
  Version* current = versions_->current();
  mem->Ref();
  imm.RefAll();
  current->Ref();

  // Unlock while reading from files and memtables

  mutex_.Unlock();
  bool have_stat_update = false;
  Version::GetStats stats;

  // Contain a list of merge operations if merge occurs.
  MergeContext merge_context;

  // Note: this always resizes the values array
  int numKeys = keys.size();
  std::vector<Status> statList(numKeys);
  values->resize(numKeys);

  // Keep track of bytes that we read for statistics-recording later
  uint64_t bytesRead = 0;

  // For each of the given keys, apply the entire "get" process as follows:
  // First look in the memtable, then in the immutable memtable (if any).
  // s is both in/out. When in, s could either be OK or MergeInProgress.
  // merge_operands will contain the sequence of merges in the latter case.
  for (int i=0; i<numKeys; ++i) {
    merge_context.Clear();
    Status& s = statList[i];
    std::string* value = &(*values)[i];

    LookupKey lkey(keys[i], snapshot);
    if (mem->Get(lkey, value, &s, merge_context, options_)) {
      // Done
    } else if (imm.Get(lkey, value, &s, merge_context, options_)) {
      // Done
    } else {
      current->Get(options, lkey, value, &s, &merge_context, &stats, options_);
      have_stat_update = true;
    }

    if (s.ok()) {
      bytesRead += value->size();
    }
  }

  // Post processing (decrement reference counts and record statistics)
  mutex_.Lock();
  if (!options_.disable_seek_compaction &&
      have_stat_update && current->UpdateStats(stats)) {
    MaybeScheduleFlushOrCompaction();
  }
  MemTable* m = mem->Unref();
  imm.UnrefAll(&to_delete);
  current->Unref();
  mutex_.Unlock();

  // free up all obsolete memtables outside the mutex
  delete m;
  for (MemTable* v: to_delete) delete v;

  RecordTick(options_.statistics.get(), NUMBER_MULTIGET_CALLS);
  RecordTick(options_.statistics.get(), NUMBER_MULTIGET_KEYS_READ, numKeys);
  RecordTick(options_.statistics.get(), NUMBER_MULTIGET_BYTES_READ, bytesRead);

  return statList;
}

Status DBImpl::CreateColumnFamily(const ColumnFamilyOptions& options,
                                  const std::string& column_family_name,
                                  ColumnFamilyHandle* handle) {
  if (versions_->GetColumnFamilySet()->Exists(column_family_name)) {
    return Status::InvalidArgument("Column family already exists");
  }
  VersionEdit edit;
  edit.AddColumnFamily(column_family_name);
  MutexLock l(&mutex_);
  handle->id = versions_->GetColumnFamilySet()->GetNextColumnFamilyID();
  edit.SetColumnFamily(handle->id);
  Status s = versions_->LogAndApply(&edit, &mutex_);
  if (s.ok()) {
    // add to internal data structures
    versions_->CreateColumnFamily(options, &edit);
  }
  return s;
}

Status DBImpl::DropColumnFamily(const ColumnFamilyHandle& column_family) {
  if (column_family.id == 0) {
    return Status::InvalidArgument("Can't drop default column family");
  }
  MutexLock l(&mutex_);
  if (!versions_->GetColumnFamilySet()->Exists(column_family.id)) {
    return Status::NotFound("Column family not found");
  }
  VersionEdit edit;
  edit.DropColumnFamily();
  edit.SetColumnFamily(column_family.id);
  Status s = versions_->LogAndApply(&edit, &mutex_);
  if (s.ok()) {
    // remove from internal data structures
    versions_->DropColumnFamily(&edit);
  }
  return s;
}

bool DBImpl::KeyMayExist(const ReadOptions& options,
                         const ColumnFamilyHandle& column_family,
                         const Slice& key, std::string* value,
                         bool* value_found) {
  if (value_found != nullptr) {
    // falsify later if key-may-exist but can't fetch value
    *value_found = true;
  }
  ReadOptions roptions = options;
  roptions.read_tier = kBlockCacheTier; // read from block cache only
  auto s = GetImpl(roptions, key, value, value_found);

  // If options.block_cache != nullptr and the index block of the table didn't
  // not present in block_cache, the return value will be Status::Incomplete.
  // In this case, key may still exist in the table.
  return s.ok() || s.IsIncomplete();
}

<<<<<<< HEAD
Iterator* DBImpl::NewIterator(const ReadOptions& options,
                              const ColumnFamilyHandle& column_family) {
  SequenceNumber latest_snapshot;
  Iterator* iter = NewInternalIterator(options, &latest_snapshot);
  iter = NewDBIterator(
             &dbname_, env_, options_, user_comparator(), iter,
             (options.snapshot != nullptr
              ? reinterpret_cast<const SnapshotImpl*>(options.snapshot)->number_
              : latest_snapshot));
=======
Iterator* DBImpl::NewIterator(const ReadOptions& options) {
  Iterator* iter;

  if (options.tailing) {
    iter = new TailingIterator(this, options, user_comparator());
  } else {
    SequenceNumber latest_snapshot;
    iter = NewInternalIterator(options, &latest_snapshot);

    iter = NewDBIterator(
      &dbname_, env_, options_, user_comparator(), iter,
      (options.snapshot != nullptr
       ? reinterpret_cast<const SnapshotImpl*>(options.snapshot)->number_
       : latest_snapshot));
  }

>>>>>>> aba2acb5
  if (options.prefix) {
    // use extra wrapper to exclude any keys from the results which
    // don't begin with the prefix
    iter = new PrefixFilterIterator(iter, *options.prefix,
                                    options_.prefix_extractor);
  }
  return iter;
}

Status DBImpl::NewIterators(
    const ReadOptions& options,
    const std::vector<ColumnFamilyHandle>& column_family,
    std::vector<Iterator*>* iterators) {
  // TODO
  return Status::NotSupported("Not yet!");
}

const Snapshot* DBImpl::GetSnapshot() {
  MutexLock l(&mutex_);
  return snapshots_.New(versions_->LastSequence());
}

void DBImpl::ReleaseSnapshot(const Snapshot* s) {
  MutexLock l(&mutex_);
  snapshots_.Delete(reinterpret_cast<const SnapshotImpl*>(s));
}

// Convenience methods
Status DBImpl::Put(const WriteOptions& o,
                   const ColumnFamilyHandle& column_family, const Slice& key,
                   const Slice& val) {
  return DB::Put(o, column_family, key, val);
}

Status DBImpl::Merge(const WriteOptions& o,
                     const ColumnFamilyHandle& column_family, const Slice& key,
                     const Slice& val) {
  if (!options_.merge_operator) {
    return Status::NotSupported("Provide a merge_operator when opening DB");
  } else {
    return DB::Merge(o, column_family, key, val);
  }
}

Status DBImpl::Delete(const WriteOptions& options,
                      const ColumnFamilyHandle& column_family,
                      const Slice& key) {
  return DB::Delete(options, column_family, key);
}

Status DBImpl::Write(const WriteOptions& options, WriteBatch* my_batch) {
  Writer w(&mutex_);
  w.batch = my_batch;
  w.sync = options.sync;
  w.disableWAL = options.disableWAL;
  w.done = false;

  StopWatch sw(env_, options_.statistics.get(), DB_WRITE, false);
  mutex_.Lock();
  writers_.push_back(&w);
  while (!w.done && &w != writers_.front()) {
    w.cv.Wait();
  }

  if (!options.disableWAL) {
    RecordTick(options_.statistics.get(), WRITE_WITH_WAL, 1);
  }

  if (w.done) {
    mutex_.Unlock();
    RecordTick(options_.statistics.get(), WRITE_DONE_BY_OTHER, 1);
    return w.status;
  } else {
    RecordTick(options_.statistics.get(), WRITE_DONE_BY_SELF, 1);
  }

  // May temporarily unlock and wait.
  SuperVersion* superversion_to_free = nullptr;
  Status status = MakeRoomForWrite(my_batch == nullptr, &superversion_to_free);
  uint64_t last_sequence = versions_->LastSequence();
  Writer* last_writer = &w;
  if (status.ok() && my_batch != nullptr) {  // nullptr batch is for compactions
    autovector<WriteBatch*> write_batch_group;
    BuildBatchGroup(&last_writer, &write_batch_group);

    // Add to log and apply to memtable.  We can release the lock
    // during this phase since &w is currently responsible for logging
    // and protects against concurrent loggers and concurrent writes
    // into mem_.
    {
      mutex_.Unlock();
      WriteBatch* updates = nullptr;
      if (write_batch_group.size() == 1) {
        updates = write_batch_group[0];
      } else {
        updates = &tmp_batch_;
        for (size_t i = 0; i < write_batch_group.size(); ++i) {
          WriteBatchInternal::Append(updates, write_batch_group[i]);
        }
      }

      const SequenceNumber current_sequence = last_sequence + 1;
      WriteBatchInternal::SetSequence(updates, current_sequence);
      int my_batch_count = WriteBatchInternal::Count(updates);
      last_sequence += my_batch_count;
      // Record statistics
      RecordTick(options_.statistics.get(),
                 NUMBER_KEYS_WRITTEN, my_batch_count);
      RecordTick(options_.statistics.get(),
                 BYTES_WRITTEN,
                 WriteBatchInternal::ByteSize(updates));
      if (options.disableWAL) {
        flush_on_destroy_ = true;
      }

      if (!options.disableWAL) {
        StopWatchNano timer(env_);
        StartPerfTimer(&timer);
        Slice log_entry = WriteBatchInternal::Contents(updates);
        status = log_->AddRecord(log_entry);
        RecordTick(options_.statistics.get(), WAL_FILE_SYNCED, 1);
        RecordTick(options_.statistics.get(), WAL_FILE_BYTES, log_entry.size());
        BumpPerfTime(&perf_context.wal_write_time, &timer);
        if (status.ok() && options.sync) {
          if (options_.use_fsync) {
            StopWatch(env_, options_.statistics.get(), WAL_FILE_SYNC_MICROS);
            status = log_->file()->Fsync();
          } else {
            StopWatch(env_, options_.statistics.get(), WAL_FILE_SYNC_MICROS);
            status = log_->file()->Sync();
          }
        }
      }
      if (status.ok()) {
        status = WriteBatchInternal::InsertInto(updates, mem_, &options_, this,
                                                options_.filter_deletes);
        if (!status.ok()) {
          // Panic for in-memory corruptions
          // Note that existing logic was not sound. Any partial failure writing
          // into the memtable would result in a state that some write ops might
          // have succeeded in memtable but Status reports error for all writes.
          throw std::runtime_error("In memory WriteBatch corruption!");
        }
        SetTickerCount(options_.statistics.get(), SEQUENCE_NUMBER,
                       last_sequence);
      }
      if (updates == &tmp_batch_) tmp_batch_.Clear();
      mutex_.Lock();
      if (status.ok()) {
        versions_->SetLastSequence(last_sequence);
      }
    }
  }
  if (options_.paranoid_checks && !status.ok() && bg_error_.ok()) {
    bg_error_ = status; // stop compaction & fail any further writes
  }

  while (true) {
    Writer* ready = writers_.front();
    writers_.pop_front();
    if (ready != &w) {
      ready->status = status;
      ready->done = true;
      ready->cv.Signal();
    }
    if (ready == last_writer) break;
  }

  // Notify new head of write queue
  if (!writers_.empty()) {
    writers_.front()->cv.Signal();
  }
  mutex_.Unlock();
  delete superversion_to_free;
  return status;
}

// REQUIRES: Writer list must be non-empty
// REQUIRES: First writer must have a non-nullptr batch
void DBImpl::BuildBatchGroup(Writer** last_writer,
                             autovector<WriteBatch*>* write_batch_group) {
  assert(!writers_.empty());
  Writer* first = writers_.front();
  assert(first->batch != nullptr);

  size_t size = WriteBatchInternal::ByteSize(first->batch);
  write_batch_group->push_back(first->batch);

  // Allow the group to grow up to a maximum size, but if the
  // original write is small, limit the growth so we do not slow
  // down the small write too much.
  size_t max_size = 1 << 20;
  if (size <= (128<<10)) {
    max_size = size + (128<<10);
  }

  *last_writer = first;
  std::deque<Writer*>::iterator iter = writers_.begin();
  ++iter;  // Advance past "first"
  for (; iter != writers_.end(); ++iter) {
    Writer* w = *iter;
    if (w->sync && !first->sync) {
      // Do not include a sync write into a batch handled by a non-sync write.
      break;
    }

    if (!w->disableWAL && first->disableWAL) {
      // Do not include a write that needs WAL into a batch that has
      // WAL disabled.
      break;
    }

    if (w->batch != nullptr) {
      size += WriteBatchInternal::ByteSize(w->batch);
      if (size > max_size) {
        // Do not make batch too big
        break;
      }

      write_batch_group->push_back(w->batch);
    }
    *last_writer = w;
  }
}

// This function computes the amount of time in microseconds by which a write
// should be delayed based on the number of level-0 files according to the
// following formula:
// if n < bottom, return 0;
// if n >= top, return 1000;
// otherwise, let r = (n - bottom) /
//                    (top - bottom)
//  and return r^2 * 1000.
// The goal of this formula is to gradually increase the rate at which writes
// are slowed. We also tried linear delay (r * 1000), but it seemed to do
// slightly worse. There is no other particular reason for choosing quadratic.
uint64_t DBImpl::SlowdownAmount(int n, double bottom, double top) {
  uint64_t delay;
  if (n >= top) {
    delay = 1000;
  }
  else if (n < bottom) {
    delay = 0;
  }
  else {
    // If we are here, we know that:
    //   level0_start_slowdown <= n < level0_slowdown
    // since the previous two conditions are false.
    double how_much =
      (double) (n - bottom) /
              (top - bottom);
    delay = std::max(how_much * how_much * 1000, 100.0);
  }
  assert(delay <= 1000);
  return delay;
}

// REQUIRES: mutex_ is held
// REQUIRES: this thread is currently at the front of the writer queue
Status DBImpl::MakeRoomForWrite(bool force,
                                SuperVersion** superversion_to_free) {
  mutex_.AssertHeld();
  assert(!writers_.empty());
  bool allow_delay = !force;
  bool allow_hard_rate_limit_delay = !force;
  bool allow_soft_rate_limit_delay = !force;
  uint64_t rate_limit_delay_millis = 0;
  Status s;
  double score;
  *superversion_to_free = nullptr;

  while (true) {
    if (!bg_error_.ok()) {
      // Yield previous error
      s = bg_error_;
      break;
    } else if (allow_delay && versions_->NeedSlowdownForNumLevel0Files()) {
      // We are getting close to hitting a hard limit on the number of
      // L0 files.  Rather than delaying a single write by several
      // seconds when we hit the hard limit, start delaying each
      // individual write by 0-1ms to reduce latency variance.  Also,
      // this delay hands over some CPU to the compaction thread in
      // case it is sharing the same core as the writer.
      uint64_t slowdown =
          SlowdownAmount(versions_->current()->NumLevelFiles(0),
                         options_.level0_slowdown_writes_trigger,
                         options_.level0_stop_writes_trigger);
      mutex_.Unlock();
      uint64_t delayed;
      {
        StopWatch sw(env_, options_.statistics.get(), STALL_L0_SLOWDOWN_COUNT);
        env_->SleepForMicroseconds(slowdown);
        delayed = sw.ElapsedMicros();
      }
      RecordTick(options_.statistics.get(), STALL_L0_SLOWDOWN_MICROS, delayed);
      stall_level0_slowdown_ += delayed;
      stall_level0_slowdown_count_++;
      allow_delay = false;  // Do not delay a single write more than once
      mutex_.Lock();
      delayed_writes_++;
    } else if (!force &&
               (mem_->ApproximateMemoryUsage() <= options_.write_buffer_size)) {
      // There is room in current memtable
      if (allow_delay) {
        DelayLoggingAndReset();
      }
      break;
    } else if (imm_.size() == options_.max_write_buffer_number - 1) {
      // We have filled up the current memtable, but the previous
      // ones are still being compacted, so we wait.
      DelayLoggingAndReset();
      Log(options_.info_log, "wait for memtable compaction...\n");
      uint64_t stall;
      {
        StopWatch sw(env_, options_.statistics.get(),
          STALL_MEMTABLE_COMPACTION_COUNT);
        bg_cv_.Wait();
        stall = sw.ElapsedMicros();
      }
      RecordTick(options_.statistics.get(),
                 STALL_MEMTABLE_COMPACTION_MICROS, stall);
      stall_memtable_compaction_ += stall;
      stall_memtable_compaction_count_++;
    } else if (versions_->current()->NumLevelFiles(0) >=
               options_.level0_stop_writes_trigger) {
      // There are too many level-0 files.
      DelayLoggingAndReset();
      Log(options_.info_log, "wait for fewer level0 files...\n");
      uint64_t stall;
      {
        StopWatch sw(env_, options_.statistics.get(),
                     STALL_L0_NUM_FILES_COUNT);
        bg_cv_.Wait();
        stall = sw.ElapsedMicros();
      }
      RecordTick(options_.statistics.get(), STALL_L0_NUM_FILES_MICROS, stall);
      stall_level0_num_files_ += stall;
      stall_level0_num_files_count_++;
    } else if (
        allow_hard_rate_limit_delay &&
        options_.hard_rate_limit > 1.0 &&
        (score = versions_->MaxCompactionScore()) > options_.hard_rate_limit) {
      // Delay a write when the compaction score for any level is too large.
      int max_level = versions_->MaxCompactionScoreLevel();
      mutex_.Unlock();
      uint64_t delayed;
      {
        StopWatch sw(env_, options_.statistics.get(),
                     HARD_RATE_LIMIT_DELAY_COUNT);
        env_->SleepForMicroseconds(1000);
        delayed = sw.ElapsedMicros();
      }
      stall_leveln_slowdown_[max_level] += delayed;
      stall_leveln_slowdown_count_[max_level]++;
      // Make sure the following value doesn't round to zero.
      uint64_t rate_limit = std::max((delayed / 1000), (uint64_t) 1);
      rate_limit_delay_millis += rate_limit;
      RecordTick(options_.statistics.get(),
                 RATE_LIMIT_DELAY_MILLIS, rate_limit);
      if (options_.rate_limit_delay_max_milliseconds > 0 &&
          rate_limit_delay_millis >=
          (unsigned)options_.rate_limit_delay_max_milliseconds) {
        allow_hard_rate_limit_delay = false;
      }
      mutex_.Lock();
    } else if (
        allow_soft_rate_limit_delay &&
        options_.soft_rate_limit > 0.0 &&
        (score = versions_->MaxCompactionScore()) > options_.soft_rate_limit) {
      // Delay a write when the compaction score for any level is too large.
      // TODO: add statistics
      mutex_.Unlock();
      {
        StopWatch sw(env_, options_.statistics.get(),
                     SOFT_RATE_LIMIT_DELAY_COUNT);
        env_->SleepForMicroseconds(SlowdownAmount(
          score,
          options_.soft_rate_limit,
          options_.hard_rate_limit)
        );
        rate_limit_delay_millis += sw.ElapsedMicros();
      }
      allow_soft_rate_limit_delay = false;
      mutex_.Lock();

    } else {
      unique_ptr<WritableFile> lfile;
      MemTable* memtmp = nullptr;

      // Attempt to switch to a new memtable and trigger compaction of old.
      // Do this without holding the dbmutex lock.
      assert(versions_->PrevLogNumber() == 0);
      uint64_t new_log_number = versions_->NewFileNumber();
      SuperVersion* new_superversion = nullptr;
      mutex_.Unlock();
      {
        EnvOptions soptions(storage_options_);
        soptions.use_mmap_writes = false;
        DelayLoggingAndReset();
        s = env_->NewWritableFile(LogFileName(options_.wal_dir, new_log_number),
                                  &lfile, soptions);
        if (s.ok()) {
          // Our final size should be less than write_buffer_size
          // (compression, etc) but err on the side of caution.
          lfile->SetPreallocationBlockSize(1.1 * options_.write_buffer_size);
          memtmp = new MemTable(internal_comparator_, options_);
          new_superversion = new SuperVersion(options_.max_write_buffer_number);
        }
      }
      mutex_.Lock();
      if (!s.ok()) {
        // Avoid chewing through file number space in a tight loop.
        versions_->ReuseFileNumber(new_log_number);
        assert (!memtmp);
        break;
      }
      logfile_number_ = new_log_number;
      log_.reset(new log::Writer(std::move(lfile)));
      mem_->SetNextLogNumber(logfile_number_);
      imm_.Add(mem_);
      if (force) {
        imm_.FlushRequested();
      }
      mem_ = memtmp;
      mem_->Ref();
      Log(options_.info_log,
          "New memtable created with log file: #%lu\n",
          (unsigned long)logfile_number_);
      mem_->SetLogNumber(logfile_number_);
      force = false;   // Do not force another compaction if have room
      MaybeScheduleFlushOrCompaction();
      *superversion_to_free = InstallSuperVersion(new_superversion);
    }
  }
  return s;
}

const std::string& DBImpl::GetName() const {
  return dbname_;
}

Env* DBImpl::GetEnv() const {
  return env_;
}

const Options& DBImpl::GetOptions(const ColumnFamilyHandle& column_family)
    const {
  return options_;
}

bool DBImpl::GetProperty(const ColumnFamilyHandle& column_family,
                         const Slice& property, std::string* value) {
  value->clear();

  MutexLock l(&mutex_);
  Version* current = versions_->current();
  Slice in = property;
  Slice prefix("rocksdb.");
  if (!in.starts_with(prefix)) return false;
  in.remove_prefix(prefix.size());

  if (in.starts_with("num-files-at-level")) {
    in.remove_prefix(strlen("num-files-at-level"));
    uint64_t level;
    bool ok = ConsumeDecimalNumber(&in, &level) && in.empty();
    if (!ok || (int)level >= NumberLevels()) {
      return false;
    } else {
      char buf[100];
      snprintf(buf, sizeof(buf), "%d",
               current->NumLevelFiles(static_cast<int>(level)));
      *value = buf;
      return true;
    }
  } else if (in == "levelstats") {
    char buf[1000];
    snprintf(buf, sizeof(buf),
             "Level Files Size(MB)\n"
             "--------------------\n");
    value->append(buf);

    for (int level = 0; level < NumberLevels(); level++) {
      snprintf(buf, sizeof(buf),
               "%3d %8d %8.0f\n",
               level,
               current->NumLevelFiles(level),
               current->NumLevelBytes(level) / 1048576.0);
      value->append(buf);
    }
    return true;

  } else if (in == "stats") {
    char buf[1000];

    uint64_t wal_bytes = 0;
    uint64_t wal_synced = 0;
    uint64_t user_bytes_written = 0;
    uint64_t write_other = 0;
    uint64_t write_self = 0;
    uint64_t write_with_wal = 0;
    uint64_t total_bytes_written = 0;
    uint64_t total_bytes_read = 0;
    uint64_t micros_up = env_->NowMicros() - started_at_;
    // Add "+1" to make sure seconds_up is > 0 and avoid NaN later
    double seconds_up = (micros_up + 1) / 1000000.0;
    uint64_t total_slowdown = 0;
    uint64_t total_slowdown_count = 0;
    uint64_t interval_bytes_written = 0;
    uint64_t interval_bytes_read = 0;
    uint64_t interval_bytes_new = 0;
    double   interval_seconds_up = 0;

    Statistics* s = options_.statistics.get();
    if (s) {
      wal_bytes = s->getTickerCount(WAL_FILE_BYTES);
      wal_synced = s->getTickerCount(WAL_FILE_SYNCED);
      user_bytes_written = s->getTickerCount(BYTES_WRITTEN);
      write_other = s->getTickerCount(WRITE_DONE_BY_OTHER);
      write_self = s->getTickerCount(WRITE_DONE_BY_SELF);
      write_with_wal = s->getTickerCount(WRITE_WITH_WAL);
    }

    // Pardon the long line but I think it is easier to read this way.
    snprintf(buf, sizeof(buf),
             "                               Compactions\n"
             "Level  Files Size(MB) Score Time(sec)  Read(MB) Write(MB)    Rn(MB)  Rnp1(MB)  Wnew(MB) RW-Amplify Read(MB/s) Write(MB/s)      Rn     Rnp1     Wnp1     NewW    Count  Ln-stall Stall-cnt\n"
             "--------------------------------------------------------------------------------------------------------------------------------------------------------------------------------------\n"
             );
    value->append(buf);
    for (int level = 0; level < current->NumberLevels(); level++) {
      int files = current->NumLevelFiles(level);
      if (stats_[level].micros > 0 || files > 0) {
        int64_t bytes_read = stats_[level].bytes_readn +
                             stats_[level].bytes_readnp1;
        int64_t bytes_new = stats_[level].bytes_written -
                            stats_[level].bytes_readnp1;
        double amplify = (stats_[level].bytes_readn == 0)
            ? 0.0
            : (stats_[level].bytes_written +
               stats_[level].bytes_readnp1 +
               stats_[level].bytes_readn) /
                (double) stats_[level].bytes_readn;

        total_bytes_read += bytes_read;
        total_bytes_written += stats_[level].bytes_written;

        snprintf(
            buf, sizeof(buf),
            "%3d %8d %8.0f %5.1f %9.0f %9.0f %9.0f %9.0f %9.0f %9.0f %10.1f %9.1f %11.1f %8d %8d %8d %8d %8d %9.1f %9lu\n",
            level,
            files,
            current->NumLevelBytes(level) / 1048576.0,
            current->NumLevelBytes(level) /
                versions_->MaxBytesForLevel(level),
            stats_[level].micros / 1e6,
            bytes_read / 1048576.0,
            stats_[level].bytes_written / 1048576.0,
            stats_[level].bytes_readn / 1048576.0,
            stats_[level].bytes_readnp1 / 1048576.0,
            bytes_new / 1048576.0,
            amplify,
            // +1 to avoid division by 0
            (bytes_read / 1048576.0) / ((stats_[level].micros+1) / 1000000.0),
            (stats_[level].bytes_written / 1048576.0) /
                ((stats_[level].micros+1) / 1000000.0),
            stats_[level].files_in_leveln,
            stats_[level].files_in_levelnp1,
            stats_[level].files_out_levelnp1,
            stats_[level].files_out_levelnp1 - stats_[level].files_in_levelnp1,
            stats_[level].count,
            stall_leveln_slowdown_[level] / 1000000.0,
            (unsigned long) stall_leveln_slowdown_count_[level]);
        total_slowdown += stall_leveln_slowdown_[level];
        total_slowdown_count += stall_leveln_slowdown_count_[level];
        value->append(buf);
      }
    }

    interval_bytes_new = user_bytes_written - last_stats_.ingest_bytes_;
    interval_bytes_read = total_bytes_read - last_stats_.compaction_bytes_read_;
    interval_bytes_written =
        total_bytes_written - last_stats_.compaction_bytes_written_;
    interval_seconds_up = seconds_up - last_stats_.seconds_up_;

    snprintf(buf, sizeof(buf), "Uptime(secs): %.1f total, %.1f interval\n",
             seconds_up, interval_seconds_up);
    value->append(buf);

    snprintf(buf, sizeof(buf),
             "Writes cumulative: %llu total, %llu batches, "
             "%.1f per batch, %.2f ingest GB\n",
             (unsigned long long) (write_other + write_self),
             (unsigned long long) write_self,
             (write_other + write_self) / (double) (write_self + 1),
             user_bytes_written / (1048576.0 * 1024));
    value->append(buf);

    snprintf(buf, sizeof(buf),
             "WAL cumulative: %llu WAL writes, %llu WAL syncs, "
             "%.2f writes per sync, %.2f GB written\n",
             (unsigned long long) write_with_wal,
             (unsigned long long ) wal_synced,
             write_with_wal / (double) (wal_synced + 1),
             wal_bytes / (1048576.0 * 1024));
    value->append(buf);

    snprintf(buf, sizeof(buf),
             "Compaction IO cumulative (GB): "
             "%.2f new, %.2f read, %.2f write, %.2f read+write\n",
             user_bytes_written / (1048576.0 * 1024),
             total_bytes_read / (1048576.0 * 1024),
             total_bytes_written / (1048576.0 * 1024),
             (total_bytes_read + total_bytes_written) / (1048576.0 * 1024));
    value->append(buf);

    snprintf(buf, sizeof(buf),
             "Compaction IO cumulative (MB/sec): "
             "%.1f new, %.1f read, %.1f write, %.1f read+write\n",
             user_bytes_written / 1048576.0 / seconds_up,
             total_bytes_read / 1048576.0 / seconds_up,
             total_bytes_written / 1048576.0 / seconds_up,
             (total_bytes_read + total_bytes_written) / 1048576.0 / seconds_up);
    value->append(buf);

    // +1 to avoid divide by 0 and NaN
    snprintf(buf, sizeof(buf),
             "Amplification cumulative: %.1f write, %.1f compaction\n",
             (double) (total_bytes_written + wal_bytes)
                 / (user_bytes_written + 1),
             (double) (total_bytes_written + total_bytes_read + wal_bytes)
                 / (user_bytes_written + 1));
    value->append(buf);

    uint64_t interval_write_other = write_other - last_stats_.write_other_;
    uint64_t interval_write_self = write_self - last_stats_.write_self_;

    snprintf(buf, sizeof(buf),
             "Writes interval: %llu total, %llu batches, "
             "%.1f per batch, %.1f ingest MB\n",
             (unsigned long long) (interval_write_other + interval_write_self),
             (unsigned long long) interval_write_self,
             (double) (interval_write_other + interval_write_self)
                 / (interval_write_self + 1),
             (user_bytes_written - last_stats_.ingest_bytes_) /  1048576.0);
    value->append(buf);

    uint64_t interval_write_with_wal =
        write_with_wal - last_stats_.write_with_wal_;

    uint64_t interval_wal_synced = wal_synced - last_stats_.wal_synced_;
    uint64_t interval_wal_bytes = wal_bytes - last_stats_.wal_bytes_;

    snprintf(buf, sizeof(buf),
             "WAL interval: %llu WAL writes, %llu WAL syncs, "
             "%.2f writes per sync, %.2f MB written\n",
             (unsigned long long) interval_write_with_wal,
             (unsigned long long ) interval_wal_synced,
             interval_write_with_wal / (double) (interval_wal_synced + 1),
             interval_wal_bytes / (1048576.0 * 1024));
    value->append(buf);

    snprintf(buf, sizeof(buf),
             "Compaction IO interval (MB): "
             "%.2f new, %.2f read, %.2f write, %.2f read+write\n",
             interval_bytes_new / 1048576.0,
             interval_bytes_read/ 1048576.0,
             interval_bytes_written / 1048576.0,
             (interval_bytes_read + interval_bytes_written) / 1048576.0);
    value->append(buf);

    snprintf(buf, sizeof(buf),
             "Compaction IO interval (MB/sec): "
             "%.1f new, %.1f read, %.1f write, %.1f read+write\n",
             interval_bytes_new / 1048576.0 / interval_seconds_up,
             interval_bytes_read / 1048576.0 / interval_seconds_up,
             interval_bytes_written / 1048576.0 / interval_seconds_up,
             (interval_bytes_read + interval_bytes_written)
                 / 1048576.0 / interval_seconds_up);
    value->append(buf);

    // +1 to avoid divide by 0 and NaN
    snprintf(buf, sizeof(buf),
             "Amplification interval: %.1f write, %.1f compaction\n",
             (double) (interval_bytes_written + wal_bytes)
                 / (interval_bytes_new + 1),
             (double) (interval_bytes_written + interval_bytes_read + wal_bytes)
                 / (interval_bytes_new + 1));
    value->append(buf);

    snprintf(buf, sizeof(buf),
            "Stalls(secs): %.3f level0_slowdown, %.3f level0_numfiles, "
            "%.3f memtable_compaction, %.3f leveln_slowdown\n",
            stall_level0_slowdown_ / 1000000.0,
            stall_level0_num_files_ / 1000000.0,
            stall_memtable_compaction_ / 1000000.0,
            total_slowdown / 1000000.0);
    value->append(buf);

    snprintf(buf, sizeof(buf),
            "Stalls(count): %lu level0_slowdown, %lu level0_numfiles, "
            "%lu memtable_compaction, %lu leveln_slowdown\n",
            (unsigned long) stall_level0_slowdown_count_,
            (unsigned long) stall_level0_num_files_count_,
            (unsigned long) stall_memtable_compaction_count_,
            (unsigned long) total_slowdown_count);
    value->append(buf);

    last_stats_.compaction_bytes_read_ = total_bytes_read;
    last_stats_.compaction_bytes_written_ = total_bytes_written;
    last_stats_.ingest_bytes_ = user_bytes_written;
    last_stats_.seconds_up_ = seconds_up;
    last_stats_.wal_bytes_ = wal_bytes;
    last_stats_.wal_synced_ = wal_synced;
    last_stats_.write_with_wal_ = write_with_wal;
    last_stats_.write_other_ = write_other;
    last_stats_.write_self_ = write_self;

    return true;
  } else if (in == "sstables") {
    *value = versions_->current()->DebugString();
    return true;
  } else if (in == "num-immutable-mem-table") {
    *value = std::to_string(imm_.size());
    return true;
  }

  return false;
}

void DBImpl::GetApproximateSizes(const ColumnFamilyHandle& column_family,
                                 const Range* range, int n, uint64_t* sizes) {
  // TODO(opt): better implementation
  Version* v;
  {
    MutexLock l(&mutex_);
    versions_->current()->Ref();
    v = versions_->current();
  }

  for (int i = 0; i < n; i++) {
    // Convert user_key into a corresponding internal key.
    InternalKey k1(range[i].start, kMaxSequenceNumber, kValueTypeForSeek);
    InternalKey k2(range[i].limit, kMaxSequenceNumber, kValueTypeForSeek);
    uint64_t start = versions_->ApproximateOffsetOf(v, k1);
    uint64_t limit = versions_->ApproximateOffsetOf(v, k2);
    sizes[i] = (limit >= start ? limit - start : 0);
  }

  {
    MutexLock l(&mutex_);
    v->Unref();
  }
}

inline void DBImpl::DelayLoggingAndReset() {
  if (delayed_writes_ > 0) {
    Log(options_.info_log, "delayed %d write...\n", delayed_writes_ );
    delayed_writes_ = 0;
  }
}

Status DBImpl::DeleteFile(std::string name) {
  uint64_t number;
  FileType type;
  WalFileType log_type;
  if (!ParseFileName(name, &number, &type, &log_type) ||
      (type != kTableFile && type != kLogFile)) {
    Log(options_.info_log, "DeleteFile %s failed.\n", name.c_str());
    return Status::InvalidArgument("Invalid file name");
  }

  Status status;
  if (type == kLogFile) {
    // Only allow deleting archived log files
    if (log_type != kArchivedLogFile) {
      Log(options_.info_log, "DeleteFile %s failed.\n", name.c_str());
      return Status::NotSupported("Delete only supported for archived logs");
    }
    status = env_->DeleteFile(options_.wal_dir + "/" + name.c_str());
    if (!status.ok()) {
      Log(options_.info_log, "DeleteFile %s failed.\n", name.c_str());
    }
    return status;
  }

  int level;
  FileMetaData metadata;
  int maxlevel = NumberLevels();
  VersionEdit edit;
  DeletionState deletion_state(0, true);
  {
    MutexLock l(&mutex_);
    status = versions_->GetMetadataForFile(number, &level, &metadata);
    if (!status.ok()) {
      Log(options_.info_log, "DeleteFile %s failed. File not found\n",
                             name.c_str());
      return Status::InvalidArgument("File not found");
    }
    assert((level > 0) && (level < maxlevel));

    // If the file is being compacted no need to delete.
    if (metadata.being_compacted) {
      Log(options_.info_log,
          "DeleteFile %s Skipped. File about to be compacted\n", name.c_str());
      return Status::OK();
    }

    // Only the files in the last level can be deleted externally.
    // This is to make sure that any deletion tombstones are not
    // lost. Check that the level passed is the last level.
    for (int i = level + 1; i < maxlevel; i++) {
      if (versions_->current()->NumLevelFiles(i) != 0) {
        Log(options_.info_log,
            "DeleteFile %s FAILED. File not in last level\n", name.c_str());
        return Status::InvalidArgument("File not in last level");
      }
    }
    edit.DeleteFile(level, number);
    status = versions_->LogAndApply(&edit, &mutex_);
    if (status.ok()) {
      InstallSuperVersion(deletion_state);
    }
    FindObsoleteFiles(deletion_state, false);
  } // lock released here
  LogFlush(options_.info_log);
  // remove files outside the db-lock
  PurgeObsoleteFiles(deletion_state);
  return status;
}

void DBImpl::GetLiveFilesMetaData(std::vector<LiveFileMetaData> *metadata) {
  MutexLock l(&mutex_);
  return versions_->GetLiveFilesMetaData(metadata);
}

Status DBImpl::GetDbIdentity(std::string& identity) {
  std::string idfilename = IdentityFileName(dbname_);
  unique_ptr<SequentialFile> idfile;
  const EnvOptions soptions;
  Status s = env_->NewSequentialFile(idfilename, &idfile, soptions);
  if (!s.ok()) {
    return s;
  }
  uint64_t file_size;
  s = env_->GetFileSize(idfilename, &file_size);
  if (!s.ok()) {
    return s;
  }
  char buffer[file_size];
  Slice id;
  s = idfile->Read(file_size, &id, buffer);
  if (!s.ok()) {
    return s;
  }
  identity.assign(id.ToString());
  // If last character is '\n' remove it from identity
  if (identity.size() > 0 && identity.back() == '\n') {
    identity.pop_back();
  }
  return s;
}

// Default implementations of convenience methods that subclasses of DB
// can call if they wish
Status DB::Put(const WriteOptions& opt, const ColumnFamilyHandle& column_family,
               const Slice& key, const Slice& value) {
  // Pre-allocate size of write batch conservatively.
  // 8 bytes are taken by header, 4 bytes for count, 1 byte for type,
  // and we allocate 11 extra bytes for key length, as well as value length.
  WriteBatch batch(key.size() + value.size() + 24);
  batch.Put(column_family.id, key, value);
  return Write(opt, &batch);
}

Status DB::Delete(const WriteOptions& opt,
                  const ColumnFamilyHandle& column_family, const Slice& key) {
  WriteBatch batch;
  batch.Delete(column_family.id, key);
  return Write(opt, &batch);
}

Status DB::Merge(const WriteOptions& opt,
                 const ColumnFamilyHandle& column_family, const Slice& key,
                 const Slice& value) {
  WriteBatch batch;
  batch.Merge(column_family.id, key, value);
  return Write(opt, &batch);
}

// Default implementation -- returns not supported status
Status DB::CreateColumnFamily(const ColumnFamilyOptions& options,
                              const std::string& column_family_name,
                              ColumnFamilyHandle* handle) {
  return Status::NotSupported("");
}
Status DB::DropColumnFamily(const ColumnFamilyHandle& column_family) {
  return Status::NotSupported("");
}

DB::~DB() { }

Status DB::Open(const Options& options, const std::string& dbname, DB** dbptr) {
  DBOptions db_options(options);
  ColumnFamilyOptions cf_options(options);
  std::vector<ColumnFamilyDescriptor> column_families;
  column_families.push_back(
      ColumnFamilyDescriptor(default_column_family_name, cf_options));
  std::vector<ColumnFamilyHandle> handles;
  return DB::OpenWithColumnFamilies(db_options, dbname, column_families,
                                    &handles, dbptr);
}

Status DB::OpenWithColumnFamilies(
    const DBOptions& db_options, const std::string& dbname,
    const std::vector<ColumnFamilyDescriptor>& column_families,
    std::vector<ColumnFamilyHandle>* handles, DB** dbptr) {
  *dbptr = nullptr;
  EnvOptions soptions;
  // TODO temporary until we change DBImpl to accept
  // DBOptions instead of Options
  ColumnFamilyOptions default_column_family_options;
  for (auto cfd : column_families) {
    if (cfd.name == default_column_family_name) {
      default_column_family_options = cfd.options;
      break;
    }
  }
  // default options
  Options options(db_options, default_column_family_options);

  if (options.block_cache != nullptr && options.no_block_cache) {
    return Status::InvalidArgument(
        "no_block_cache is true while block_cache is not nullptr");
  }

  DBImpl* impl = new DBImpl(options, dbname);
  Status s = impl->env_->CreateDirIfMissing(impl->options_.wal_dir);
  if (!s.ok()) {
    delete impl;
    return s;
  }

  s = impl->CreateArchivalDirectory();
  if (!s.ok()) {
    delete impl;
    return s;
  }
  impl->mutex_.Lock();
  s = impl->Recover(column_families); // Handles create_if_missing, error_if_exists
  if (s.ok()) {
    uint64_t new_log_number = impl->versions_->NewFileNumber();
    unique_ptr<WritableFile> lfile;
    soptions.use_mmap_writes = false;
    s = impl->options_.env->NewWritableFile(
      LogFileName(impl->options_.wal_dir, new_log_number),
      &lfile,
      soptions
    );
    if (s.ok()) {
      lfile->SetPreallocationBlockSize(1.1 * impl->options_.write_buffer_size);
      VersionEdit edit;
      edit.SetLogNumber(new_log_number);
      impl->logfile_number_ = new_log_number;
      impl->log_.reset(new log::Writer(std::move(lfile)));
      s = impl->versions_->LogAndApply(&edit, &impl->mutex_);
    }
    if (s.ok()) {
      // set column family handles
      handles->clear();
      for (auto cf : column_families) {
        if (!impl->versions_->GetColumnFamilySet()->Exists(cf.name)) {
          s = Status::InvalidArgument("Column family not found: ", cf.name);
          handles->clear();
          break;
        }
        uint32_t id = impl->versions_->GetColumnFamilySet()->GetID(cf.name);
        handles->push_back(ColumnFamilyHandle(id));
      }
    }
    if (s.ok()) {
      delete impl->InstallSuperVersion(new DBImpl::SuperVersion());
      impl->mem_->SetLogNumber(impl->logfile_number_);
      impl->DeleteObsoleteFiles();
      impl->MaybeScheduleFlushOrCompaction();
      impl->MaybeScheduleLogDBDeployStats();
    }
  }

  if (s.ok() && impl->options_.compaction_style == kCompactionStyleUniversal) {
    Version* current = impl->versions_->current();
    for (int i = 1; i < impl->NumberLevels(); i++) {
      int num_files = current->NumLevelFiles(i);
      if (num_files > 0) {
        s = Status::InvalidArgument("Not all files are at level 0. Cannot "
          "open with universal compaction style.");
        break;
      }
    }
  }

  impl->mutex_.Unlock();

  if (s.ok()) {
    *dbptr = impl;
  } else {
    handles->clear();
    delete impl;
  }
  return s;
}

Status DB::ListColumnFamilies(const DBOptions& db_options,
                              const std::string& name,
                              std::vector<std::string>* column_families) {
  return VersionSet::ListColumnFamilies(column_families, name, db_options.env);
}

Snapshot::~Snapshot() {
}

Status DestroyDB(const std::string& dbname, const Options& options) {
  const InternalKeyComparator comparator(options.comparator);
  const InternalFilterPolicy filter_policy(options.filter_policy);
  const Options& soptions(SanitizeOptions(
    dbname, &comparator, &filter_policy, options));
  Env* env = soptions.env;
  std::vector<std::string> filenames;
  std::vector<std::string> archiveFiles;

  std::string archivedir = ArchivalDirectory(dbname);
  // Ignore error in case directory does not exist
  env->GetChildren(dbname, &filenames);

  if (dbname != soptions.wal_dir) {
    std::vector<std::string> logfilenames;
    env->GetChildren(soptions.wal_dir, &logfilenames);
    filenames.insert(filenames.end(), logfilenames.begin(), logfilenames.end());
    archivedir = ArchivalDirectory(soptions.wal_dir);
  }

  if (filenames.empty()) {
    return Status::OK();
  }

  FileLock* lock;
  const std::string lockname = LockFileName(dbname);
  Status result = env->LockFile(lockname, &lock);
  if (result.ok()) {
    uint64_t number;
    FileType type;
    for (size_t i = 0; i < filenames.size(); i++) {
      if (ParseFileName(filenames[i], &number, &type) &&
          type != kDBLockFile) {  // Lock file will be deleted at end
        Status del;
        if (type == kMetaDatabase) {
          del = DestroyDB(dbname + "/" + filenames[i], options);
        } else if (type == kLogFile) {
          del = env->DeleteFile(soptions.wal_dir + "/" + filenames[i]);
        } else {
          del = env->DeleteFile(dbname + "/" + filenames[i]);
        }
        if (result.ok() && !del.ok()) {
          result = del;
        }
      }
    }

    env->GetChildren(archivedir, &archiveFiles);
    // Delete archival files.
    for (size_t i = 0; i < archiveFiles.size(); ++i) {
      if (ParseFileName(archiveFiles[i], &number, &type) &&
          type == kLogFile) {
        Status del = env->DeleteFile(archivedir + "/" + archiveFiles[i]);
        if (result.ok() && !del.ok()) {
          result = del;
        }
      }
    }
    // ignore case where no archival directory is present.
    env->DeleteDir(archivedir);

    env->UnlockFile(lock);  // Ignore error since state is already gone
    env->DeleteFile(lockname);
    env->DeleteDir(dbname);  // Ignore error in case dir contains other files
    env->DeleteDir(soptions.wal_dir);
  }
  return result;
}

//
// A global method that can dump out the build version
void dumpLeveldbBuildVersion(Logger * log) {
  Log(log, "Git sha %s", rocksdb_build_git_sha);
  Log(log, "Compile time %s %s",
      rocksdb_build_compile_time, rocksdb_build_compile_date);
}

}  // namespace rocksdb<|MERGE_RESOLUTION|>--- conflicted
+++ resolved
@@ -1293,23 +1293,15 @@
   return s;
 }
 
-<<<<<<< HEAD
-void DBImpl::CompactRange(const ColumnFamilyHandle& column_family,
-                          const Slice* begin, const Slice* end,
-                          bool reduce_level, int target_level) {
-  FlushMemTable(FlushOptions());
-=======
-Status DBImpl::CompactRange(const Slice* begin,
-                            const Slice* end,
-                            bool reduce_level,
-                            int target_level) {
+Status DBImpl::CompactRange(const ColumnFamilyHandle& column_family,
+                            const Slice* begin, const Slice* end,
+                            bool reduce_level, int target_level) {
   Status s = FlushMemTable(FlushOptions());
   if (!s.ok()) {
     LogFlush(options_.info_log);
     return s;
   }
 
->>>>>>> aba2acb5
   int max_level_with_files = 1;
   {
     MutexLock l(&mutex_);
@@ -1441,16 +1433,12 @@
   return options_.level0_stop_writes_trigger;
 }
 
-<<<<<<< HEAD
+uint64_t DBImpl::CurrentVersionNumber() const {
+  return super_version_number_.load();
+}
+
 Status DBImpl::Flush(const FlushOptions& options,
                      const ColumnFamilyHandle& column_family) {
-=======
-uint64_t DBImpl::CurrentVersionNumber() const {
-  return super_version_number_.load();
-}
-
-Status DBImpl::Flush(const FlushOptions& options) {
->>>>>>> aba2acb5
   Status status = FlushMemTable(options);
   return status;
 }
@@ -3073,18 +3061,8 @@
   return s.ok() || s.IsIncomplete();
 }
 
-<<<<<<< HEAD
 Iterator* DBImpl::NewIterator(const ReadOptions& options,
                               const ColumnFamilyHandle& column_family) {
-  SequenceNumber latest_snapshot;
-  Iterator* iter = NewInternalIterator(options, &latest_snapshot);
-  iter = NewDBIterator(
-             &dbname_, env_, options_, user_comparator(), iter,
-             (options.snapshot != nullptr
-              ? reinterpret_cast<const SnapshotImpl*>(options.snapshot)->number_
-              : latest_snapshot));
-=======
-Iterator* DBImpl::NewIterator(const ReadOptions& options) {
   Iterator* iter;
 
   if (options.tailing) {
@@ -3100,7 +3078,6 @@
        : latest_snapshot));
   }
 
->>>>>>> aba2acb5
   if (options.prefix) {
     // use extra wrapper to exclude any keys from the results which
     // don't begin with the prefix
