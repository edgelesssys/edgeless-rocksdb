# Rocksdb Change Log

<<<<<<< HEAD
## Unreleased (will be released in 3.0)
* By default, max_background_flushes is 1 and flush process is
  removed from background compaction process. Flush process is now always
  executed in high priority thread pool.

## Unreleased (will be relased in 2.8)
=======
## Unreleased

### Public API changes

* Removed arena.h from public header files.
>>>>>>> 4564b2e8
* By default, checksums are verified on every read from database

>>>>>>> master

## 2.7.0 (01/28/2014)

### Public API changes

* Renamed `StackableDB::GetRawDB()` to `StackableDB::GetBaseDB()`.
* Renamed `WriteBatch::Data()` `const std::string& Data() const`.
* Renamed class `TableStats` to `TableProperties`.
* Deleted class `PrefixHashRepFactory`. Please use `NewHashSkipListRepFactory()` instead.
* Supported multi-threaded `EnableFileDeletions()` and `DisableFileDeletions()`.
* Added `DB::GetOptions()`.
* Added `DB::GetDbIdentity()`.

### New Features

* Added [BackupableDB](https://github.com/facebook/rocksdb/wiki/How-to-backup-RocksDB%3F)
* Implemented [TailingIterator](https://github.com/facebook/rocksdb/wiki/Tailing-Iterator), a special type of iterator that
  doesn't create a snapshot (can be used to read newly inserted data)
  and is optimized for doing sequential reads.
* Added property block for table, which allows (1) a table to store
  its metadata and (2) end user to collect and store properties they
  are interested in.
* Enabled caching index and filter block in block cache (turned off by default).
* Supported error report when doing manual compaction.
* Supported additional Linux platform flavors and Mac OS.
* Put with `SliceParts` - Variant of `Put()` that gathers output like `writev(2)`
* Bug fixes and code refactor for compatibility with upcoming Column
  Family feature.

### Performance Improvements

* Huge benchmark performance improvements by multiple efforts. For example, increase in readonly QPS from about 530k in 2.6 release to 1.1 million in 2.7 [1]
* Speeding up a way RocksDB deleted obsolete files - no longer listing the whole directory under a lock -- decrease in p99
* Use raw pointer instead of shared pointer for statistics: [5b825d](https://github.com/facebook/rocksdb/commit/5b825d6964e26ec3b4bb6faa708ebb1787f1d7bd) -- huge increase in performance -- shared pointers are slow
* Optimized locking for `Get()` -- [1fdb3f](https://github.com/facebook/rocksdb/commit/1fdb3f7dc60e96394e3e5b69a46ede5d67fb976c) -- 1.5x QPS increase for some workloads
* Cache speedup - [e8d40c3](https://github.com/facebook/rocksdb/commit/e8d40c31b3cca0c3e1ae9abe9b9003b1288026a9)
* Implemented autovector, which allocates first N elements on stack. Most of vectors in RocksDB are small. Also, we never want to allocate heap objects while holding a mutex. -- [c01676e4](https://github.com/facebook/rocksdb/commit/c01676e46d3be08c3c140361ef1f5884f47d3b3c)
* Lots of efforts to move malloc, memcpy and IO outside of locks<|MERGE_RESOLUTION|>--- conflicted
+++ resolved
@@ -1,22 +1,17 @@
 # Rocksdb Change Log
 
-<<<<<<< HEAD
 ## Unreleased (will be released in 3.0)
 * By default, max_background_flushes is 1 and flush process is
   removed from background compaction process. Flush process is now always
   executed in high priority thread pool.
 
 ## Unreleased (will be relased in 2.8)
-=======
 ## Unreleased
 
 ### Public API changes
 
 * Removed arena.h from public header files.
->>>>>>> 4564b2e8
 * By default, checksums are verified on every read from database
-
->>>>>>> master
 
 ## 2.7.0 (01/28/2014)
 
